--- conflicted
+++ resolved
@@ -763,11 +763,11 @@
 
 class TestFlightType(unittest.TestCase):
     def test_can_operate(self):
-<<<<<<< HEAD
+
         self.assertEqual(FlightType.get_operational_combinations(),
                          [('Fast', 'Liftoff', 'Touchdown'),
                           ('AFR Type', 'Fast', 'Liftoff', 'Touchdown')])
-=======
+
         self.assertEqual(Type.get_operational_combinations(),
           [('Fast', 'Liftoff', 'Touchdown'),
            ('AFR Type', 'Fast', 'Liftoff', 'Touchdown'),
@@ -778,7 +778,7 @@
            ('Fast', 'Liftoff', 'Touchdown', 'Touch And Go', 'Ground Speed'),
            ('AFR Type', 'Fast', 'Liftoff', 'Touchdown', 'Touch And Go', 
             'Ground Speed')])
->>>>>>> be732288
+
     
     def test_derive(self):
         type_node = FlightType()
