--- conflicted
+++ resolved
@@ -112,13 +112,8 @@
         self.assertEqual(opts, expected)
 
     def test_ils_localizer_established_basic(self):
-<<<<<<< HEAD
-        aal = [Section('Approach And Landing', slice(2, 8, None))]
-        low = [KeyTimeInstance(index=8, name='Approach And Landing Lowest Point')]
-=======
         aal = S('Approach And Landing', items=[Section('Approach And Landing', slice(2, 9, None))])
         low = KTI('Approach And Landing Lowest Point', items=[KeyTimeInstance(index=8, state='Approach And Landing Lowest Point')])
->>>>>>> cb9e34ab
         ils = P('ILS Localizer',np.ma.arange(-3,0,0.3))
         establish = ILSLocalizerEstablished()
         establish.derive(aal, low, ils)
