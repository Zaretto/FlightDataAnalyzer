import os
import errno
import numpy as np
import h5py

try:
    import unittest2 as unittest  # py2.6
except ImportError:
    import unittest
<<<<<<< HEAD


from analysis.hdf_access import concat_hdf, hdf_file, write_segment


TEST_DATA_DIR_PATH = os.path.join(os.path.dirname(os.path.abspath(__file__)),
                                  'test_data')
TEMP_DIR_PATH = os.path.join(TEST_DATA_DIR_PATH, 'temp')
=======
import os
import random
import errno
import h5py
import numpy as np 
from analysis.hdf_access import hdf_file


TEST_DATA_DIR = os.path.join(os.path.dirname(os.path.abspath(__file__)),
                             'test_data')
>>>>>>> c6546f93

class TestHdfFile(unittest.TestCase):
    def setUp(self):
        self.hdf_path = os.path.join(TEST_DATA_DIR, 'test_hdf_access.hdf')
        hdf = h5py.File(self.hdf_path, 'w')
        series = hdf.create_group('series')
        self.param_name = 'TEST_PARAM10'
        param = series.create_group(self.param_name)
        self.param_data = np.arange(100)
        dataset = param.create_dataset('data', data=self.param_data)
        self.masked_param_name = 'TEST_PARAM11'
        masked_param = series.create_group(self.masked_param_name)
        self.param_mask = [bool(random.randint(0, 1)) for x in range(len(self.param_data))]
        dataset = masked_param.create_dataset('data', data=self.param_data)
        mask_dataset = masked_param.create_dataset('mask', data=self.param_mask)
        hdf.close()
        self.hdf_file = hdf_file(self.hdf_path)
    
    def tearDown(self):
        self.hdf_file.close()
        os.remove(self.hdf_path)
    
    def test_open_and_close_and_full_masks(self):
        with hdf_file('blah') as hdf:
            self.assertFalse(hdf.id is None)
            hdf['sample'] = np.array(range(10))
            self.assertEqual(list(hdf['sample'].data), range(10))
            self.assertTrue(hasattr(hdf['sample'], 'mask'))
            
            hdf['masked sample'] = np.ma.array(range(10))
            self.assertEqual(list(hdf['masked sample'].data), range(10))
            # check masks are returned in full (not just a single False)
            self.assertEqual(hdf['masked sample'].mask, [False]*10)
        self.assertTrue(hdf.id is None)
        
    def test_limit_storage(self):
        # test appending a limit (arinc first, then adding others)
        pass
    
    def test_mask_storage(self):
        pass
    
    def test_get_params(self):
        pass
    
    def test_get_attr(self):
        pass
    
<<<<<<< HEAD
    

class TestConcatHDF(unittest.TestCase):
    def setUp(self):
        try:
            os.makedirs(TEMP_DIR_PATH)
        except OSError, err:
            if err.errno == errno.EEXIST:
                pass
        
        self.hdf_path_1 = os.path.join(TEMP_DIR_PATH,
                                       'concat_hdf_1.hdf5')
        self.hdf_data_1 = np.arange(100, dtype=np.dtype(np.float))
        self.hdf_path_2 = os.path.join(TEMP_DIR_PATH,
                                       'concat_hdf_2.hdf5')
        self.hdf_data_2 = np.arange(200, dtype=np.dtype(np.float))
        
        # Create test hdf files.
        with h5py.File(self.hdf_path_1, 'w') as hdf_file_1:
            hdf_file_1.attrs['tailmark'] = 'G-DEM'
            series = hdf_file_1.create_group('series')
            series.attrs['frame_type'] = '737-3C'
            group = series.create_group('PARAM')
            group.create_dataset('data', data=self.hdf_data_1)
            group.attrs['frequency'] = 8
            group.create_dataset('other', data=self.hdf_data_1)
        with h5py.File(self.hdf_path_2, 'w') as hdf_file_2:
            series = hdf_file_2.create_group('series')
            group = series.create_group('PARAM')
            group.create_dataset('data', data=self.hdf_data_2)
            group.create_dataset('other', data=self.hdf_data_2)
            
        self.hdf_out_path = os.path.join(TEMP_DIR_PATH,
                                         'concat_out.dat')
    
    def test_concat_hdf__without_dest(self):
        self.__test_concat_hdf()
    
    def test_concat_hdf__with_dest(self):
        self.__test_concat_hdf(dest=self.hdf_out_path)
    
    def __test_concat_hdf(self, dest=None):
        '''
        Tests that the dataset within the path matching
        'series/<Param Name>/data' is concatenated, while other datasets and
        attributes are unaffected.
        '''
        out_path = concat_hdf((self.hdf_path_1, self.hdf_path_2),
                                  dest=dest)
        if dest:
            self.assertEqual(dest, out_path)
        with h5py.File(out_path, 'r') as hdf_out_file:
            self.assertEqual(hdf_out_file.attrs['tailmark'], 'G-DEM')
            series = hdf_out_file['series']
            self.assertEqual(series.attrs['frame_type'], '737-3C') 
            param = series['PARAM']
            self.assertEqual(param.attrs['frequency'], 8)
            data_result = param['data'][:]
            data_expected_result = np.concatenate((self.hdf_data_1, self.hdf_data_2))
            # Cannot test numpy array equality with simply == operator.
            self.assertTrue(all(data_result == data_expected_result))
            # Ensure 'other' dataset has not been concatenated.
            other_result = param['other'][:]
            other_expected_result = self.hdf_data_1
            self.assertTrue(all(other_result == other_expected_result))
    
    def tearDown(self):
        for file_path in (self.hdf_path_1, self.hdf_path_2, self.hdf_out_path):
            try:
                os.remove(file_path)
            except OSError, err:
                if err.errno != errno.ENOENT:
                    raise


class TestWriteSegment(unittest.TestCase):
    def setUp(self):
        self.hdf_path = os.path.join(TEMP_DIR_PATH,
                                     'hdf_for_write_segment.hdf5')
        self.data_secs = 100
        
        with h5py.File(self.hdf_path, 'w') as hdf_file:
            series = hdf_file.create_group('series')
            # 'IVV' - 1Hz parameter.
            ivv_group = series.create_group('IVV')
            self.ivv_frequency = 1
            ivv_group.attrs['frequency'] = self.ivv_frequency
            self.ivv_latency = 2.1
            ivv_group.attrs['latency'] = self.ivv_latency
            self.ivv_data = np.arange(self.data_secs * self.ivv_frequency,
                                      dtype=np.dtype(np.float))
            ivv_group.create_dataset('data', data=self.ivv_data)
            # 'WOW' - 4Hz parameter.
            wow_group = series.create_group('WOW')
            self.wow_frequency = 4
            wow_group.attrs['frequency'] = self.wow_frequency
            self.wow_data = np.arange(self.data_secs * self.wow_frequency, 
                                      dtype=np.dtype(np.float))
            wow_group.create_dataset('data', data=self.wow_data)
            # 'DME' - 0.15Hz parameter.
            dme_group = series.create_group('DME')
            self.dme_frequency = 0.15
            dme_group.attrs['frequency'] = self.dme_frequency
            self.dme_data = np.arange(self.data_secs * self.dme_frequency, 
                                      dtype=np.dtype(np.float))
            dme_group.create_dataset('data', data=self.dme_data)
        
        self.out_path = os.path.join(TEMP_DIR_PATH,
                                     'hdf_segment.hdf5')
    
    def test_write_segment__start_and_stop(self):
        '''
        Tests that the correct segment of the dataset within the path matching
        'series/<Param Name>/data' defined by the slice has been written to the
        destination file while other datasets and attributes are unaffected.
        Slice has a start and stop.
        '''
        segment = slice(10,20)
        dest = write_segment(self.hdf_path, segment, self.out_path)
        self.assertEqual(dest, self.out_path)
        with h5py.File(dest, 'r') as hdf_file:
            # 'IVV' - 1Hz parameter.
            ivv_group = hdf_file['series']['IVV']
            self.assertEqual(ivv_group.attrs['frequency'],
                             self.ivv_frequency)
            self.assertEqual(ivv_group.attrs['latency'],
                             self.ivv_latency)
            ivv_result = ivv_group['data'][:]
            ivv_expected_result = np.arange(segment.start * self.ivv_frequency,
                                            segment.stop * self.ivv_frequency,
                                            dtype=np.dtype(np.float))
            self.assertTrue(all(ivv_result == ivv_expected_result))
            # 'WOW' - 4Hz parameter.
            wow_group = hdf_file['series']['WOW']
            self.assertEqual(wow_group.attrs['frequency'],
                             self.wow_frequency)
            wow_result = wow_group['data'][:]
            wow_expected_result = np.arange(segment.start * self.wow_frequency,
                                            segment.stop * self.wow_frequency,
                                            dtype=np.dtype(np.float))
            self.assertTrue(all(wow_result == wow_expected_result))
            # 'DME' - 0.15Hz parameter.
            dme_group = hdf_file['series']['DME']
            self.assertEqual(dme_group.attrs['frequency'],
                             self.dme_frequency)
            dme_result = dme_group['data'][:]
            dme_expected_result = np.array([1, 2], dtype=np.dtype(np.float))
            self.assertTrue(all(dme_result == dme_expected_result))
    
    def test_write_segment__start_only(self):
        '''
        Tests that the correct segment of the dataset within the path matching
        'series/<Param Name>/data' defined by the slice has been written to the
        destination file while other datasets and attributes are unaffected.
        Slice has a start and stop.
        '''
        segment = slice(50,None)
        dest = write_segment(self.hdf_path, segment, self.out_path)
        self.assertEqual(dest, self.out_path)
        with h5py.File(dest, 'r') as hdf_file:
            # 'IVV' - 1Hz parameter.
            ivv_group = hdf_file['series']['IVV']
            self.assertEqual(ivv_group.attrs['frequency'],
                             self.ivv_frequency)
            self.assertEqual(ivv_group.attrs['latency'],
                             self.ivv_latency)
            ivv_result = ivv_group['data'][:]
            ivv_expected_result = np.arange(segment.start * self.ivv_frequency,
                                            self.data_secs * self.ivv_frequency,
                                            dtype=np.dtype(np.float))
            self.assertTrue(all(ivv_result == ivv_expected_result))
            # 'WOW' - 4Hz parameter.
            wow_group = hdf_file['series']['WOW']
            self.assertEqual(wow_group.attrs['frequency'],
                             self.wow_frequency)
            wow_result = wow_group['data'][:]
            wow_expected_result = np.arange(segment.start * self.wow_frequency,
                                            self.data_secs * self.wow_frequency,
                                            dtype=np.dtype(np.float))
            self.assertTrue(all(wow_result == wow_expected_result))
            # 'DME' - 0.15Hz parameter.
            dme_group = hdf_file['series']['DME']
            self.assertEqual(dme_group.attrs['frequency'],
                             self.dme_frequency)
            dme_result = dme_group['data'][:]
            dme_expected_result = np.arange(7, 15, dtype=np.dtype(np.float))
            self.assertTrue(all(dme_result == dme_expected_result))
        
    def test_write_segment__stop_only(self):
        '''
        Tests that the correct segment of the dataset within the path matching
        'series/<Param Name>/data' defined by the slice has been written to the
        destination file while other datasets and attributes are unaffected.
        Slice has a start and stop.
        '''
        segment = slice(None, 70)
        dest = write_segment(self.hdf_path, segment, self.out_path)
        self.assertEqual(dest, self.out_path)
        with h5py.File(dest, 'r') as hdf_file:
            # 'IVV' - 1Hz parameter.
            ivv_group = hdf_file['series']['IVV']
            self.assertEqual(ivv_group.attrs['frequency'],
                             self.ivv_frequency)
            self.assertEqual(ivv_group.attrs['latency'],
                             self.ivv_latency)
            ivv_result = ivv_group['data'][:]
            ivv_expected_result = np.arange(0,
                                            segment.stop * self.ivv_frequency,
                                            dtype=np.dtype(np.float))
            self.assertTrue(all(ivv_result == ivv_expected_result))
            # 'WOW' - 4Hz parameter.
            wow_group = hdf_file['series']['WOW']
            self.assertEqual(wow_group.attrs['frequency'],
                             self.wow_frequency)
            wow_result = wow_group['data'][:]
            wow_expected_result = np.arange(0,
                                            segment.stop * self.wow_frequency,
                                            dtype=np.dtype(np.float))
            self.assertTrue(all(wow_result == wow_expected_result))
            # 'DME' - 0.15Hz parameter.
            dme_group = hdf_file['series']['DME']
            self.assertEqual(dme_group.attrs['frequency'],
                             self.dme_frequency)
            dme_result = dme_group['data'][:]
            dme_expected_result = np.arange(0, 10, dtype=np.dtype(np.float))
            self.assertTrue(all(dme_result == dme_expected_result))
    
    def test_write_segment__all_data(self):
        '''
        Tests that the correct segment of the dataset within the path matching
        'series/<Param Name>/data' defined by the slice has been written to the
        destination file while other datasets and attributes are unaffected.
        Slice has a start and stop.
        '''
        segment = slice(None)
        dest = write_segment(self.hdf_path, segment, self.out_path)
        self.assertEqual(dest, self.out_path)
        with h5py.File(dest, 'r') as hdf_file:
            # 'IVV' - 1Hz parameter.
            ivv_group = hdf_file['series']['IVV']
            self.assertEqual(ivv_group.attrs['frequency'],
                             self.ivv_frequency)
            self.assertEqual(ivv_group.attrs['latency'],
                             self.ivv_latency)
            ivv_result = ivv_group['data'][:]
            self.assertTrue(all(ivv_result == self.ivv_data))
            # 'WOW' - 4Hz parameter.
            wow_group = hdf_file['series']['WOW']
            self.assertEqual(wow_group.attrs['frequency'],
                             self.wow_frequency)
            wow_result = wow_group['data'][:]
            self.assertTrue(all(wow_result == self.wow_data))
            # 'DME' - 0.15Hz parameter.
            dme_group = hdf_file['series']['DME']
            self.assertEqual(dme_group.attrs['frequency'],
                             self.dme_frequency)
            dme_result = dme_group['data'][:]
            self.assertTrue(all(dme_result == self.dme_data))
    
    def tearDown(self):
        try:
            os.remove(self.hdf_path)
        except OSError, err:
            if err.errno != errno.ENOENT:
                raise
        try:
            os.remove(self.out_path)
        except OSError, err:
            if err.errno != errno.ENOENT:
                raise


if __name__ == "__main__":
    unittest.main()
=======
    def test_set_param_data(self):
        self.__test_set_param_data(self.hdf_file.set_param_data)
    
    def test___set_item__(self):
        self.__test_set_param_data(self.hdf_file.__setitem__)
        
    def __test_set_param_data(self, set_param_data):
        '''
        :param set_param_data: Allows passing of either hdf_file.set_param_data or __getitem__.
        :type set_param_data: method
        '''
        hdf_file = self.hdf_file
        # Create new parameter with np.array.
        name1 = 'TEST_PARAM1'
        array = np.arange(100)
        set_param_data(name1, array)
        self.assertTrue(np.all(hdf_file.hdf['series'][name1]['data'].value == array))
        # Create new parameter with np.ma.masked_array.
        name2 = 'TEST_PARAM2'
        mask = False
        masked_array = np.ma.masked_array(data=array, mask=mask)
        set_param_data(name2, masked_array)
        self.assertTrue(np.all(hdf_file.hdf['series'][name2]['data'].value == array))
        self.assertTrue(hdf_file.hdf['series'][name2]['mask'].value == mask)
        # Set existing parameter's data with np.array.
        array = np.arange(200)
        set_param_data(name1, array)
        self.assertTrue(np.all(hdf_file.hdf['series'][name1]['data'].value == array))
        self.assertFalse('mask' in hdf_file.hdf['series'][name1])
        # Set existing parameter's data with np.ma.masked_array.
        mask = [bool(random.randint(0, 1)) for x in range(len(array))]
        masked_array = np.ma.masked_array(data=array, mask=mask)
        set_param_data(name1, masked_array)
        self.assertTrue(np.all(hdf_file.hdf['series'][name1]['data'].value == array))
        self.assertTrue(np.all(hdf_file.hdf['series'][name1]['mask'].value == mask))
    
    def test_get_param_data(self):
        self.__test_get_param_data(self.hdf_file.get_param_data)
    
    def test___get_item__(self):
        self.__test_get_param_data(self.hdf_file.__getitem__)
    
    def __test_get_param_data(self, get_param_data):
        '''
        :param set_param_data: Allows passing of either hdf_file.get_param_data or __getitem__.
        :type get_param_data: method
        '''
        # Create new parameter with np.array.
        data = get_param_data(self.param_name)
        self.assertTrue(np.all(self.param_data == data))
        # Create new parameter with np.array.
        data = get_param_data(self.masked_param_name)
        self.assertTrue(np.all(self.param_data == data.data))
        self.assertTrue(np.all(self.param_mask == data.mask))
    
    def test_len(self):
        '''
        Depends upon HDF creation in self.setUp().
        '''
        self.assertEqual(len(self.hdf_file), 2)
    
    def test_keys(self):
        '''
        Depends upon HDF creation in self.setUp().
        '''
        self.assertEqual(sorted(self.hdf_file.keys()),
                         sorted([self.param_name, self.masked_param_name]))
    
    
>>>>>>> c6546f93
<|MERGE_RESOLUTION|>--- conflicted
+++ resolved
@@ -1,33 +1,20 @@
+import errno
+import h5py
+import numpy as np
 import os
-import errno
-import numpy as np
-import h5py
+import random
 
 try:
     import unittest2 as unittest  # py2.6
 except ImportError:
     import unittest
-<<<<<<< HEAD
-
 
 from analysis.hdf_access import concat_hdf, hdf_file, write_segment
 
-
-TEST_DATA_DIR_PATH = os.path.join(os.path.dirname(os.path.abspath(__file__)),
-                                  'test_data')
+TEST_DATA_DIR_PATH = os.path.join(os.path.dirname(os.path.abspath(__file__)), 'test_data')
 TEMP_DIR_PATH = os.path.join(TEST_DATA_DIR_PATH, 'temp')
-=======
-import os
-import random
-import errno
-import h5py
-import numpy as np 
-from analysis.hdf_access import hdf_file
-
-
 TEST_DATA_DIR = os.path.join(os.path.dirname(os.path.abspath(__file__)),
                              'test_data')
->>>>>>> c6546f93
 
 class TestHdfFile(unittest.TestCase):
     def setUp(self):
@@ -65,293 +52,8 @@
         
     def test_limit_storage(self):
         # test appending a limit (arinc first, then adding others)
-        pass
-    
-    def test_mask_storage(self):
-        pass
-    
-    def test_get_params(self):
-        pass
-    
-    def test_get_attr(self):
-        pass
-    
-<<<<<<< HEAD
-    
-
-class TestConcatHDF(unittest.TestCase):
-    def setUp(self):
-        try:
-            os.makedirs(TEMP_DIR_PATH)
-        except OSError, err:
-            if err.errno == errno.EEXIST:
-                pass
-        
-        self.hdf_path_1 = os.path.join(TEMP_DIR_PATH,
-                                       'concat_hdf_1.hdf5')
-        self.hdf_data_1 = np.arange(100, dtype=np.dtype(np.float))
-        self.hdf_path_2 = os.path.join(TEMP_DIR_PATH,
-                                       'concat_hdf_2.hdf5')
-        self.hdf_data_2 = np.arange(200, dtype=np.dtype(np.float))
-        
-        # Create test hdf files.
-        with h5py.File(self.hdf_path_1, 'w') as hdf_file_1:
-            hdf_file_1.attrs['tailmark'] = 'G-DEM'
-            series = hdf_file_1.create_group('series')
-            series.attrs['frame_type'] = '737-3C'
-            group = series.create_group('PARAM')
-            group.create_dataset('data', data=self.hdf_data_1)
-            group.attrs['frequency'] = 8
-            group.create_dataset('other', data=self.hdf_data_1)
-        with h5py.File(self.hdf_path_2, 'w') as hdf_file_2:
-            series = hdf_file_2.create_group('series')
-            group = series.create_group('PARAM')
-            group.create_dataset('data', data=self.hdf_data_2)
-            group.create_dataset('other', data=self.hdf_data_2)
-            
-        self.hdf_out_path = os.path.join(TEMP_DIR_PATH,
-                                         'concat_out.dat')
-    
-    def test_concat_hdf__without_dest(self):
-        self.__test_concat_hdf()
-    
-    def test_concat_hdf__with_dest(self):
-        self.__test_concat_hdf(dest=self.hdf_out_path)
-    
-    def __test_concat_hdf(self, dest=None):
-        '''
-        Tests that the dataset within the path matching
-        'series/<Param Name>/data' is concatenated, while other datasets and
-        attributes are unaffected.
-        '''
-        out_path = concat_hdf((self.hdf_path_1, self.hdf_path_2),
-                                  dest=dest)
-        if dest:
-            self.assertEqual(dest, out_path)
-        with h5py.File(out_path, 'r') as hdf_out_file:
-            self.assertEqual(hdf_out_file.attrs['tailmark'], 'G-DEM')
-            series = hdf_out_file['series']
-            self.assertEqual(series.attrs['frame_type'], '737-3C') 
-            param = series['PARAM']
-            self.assertEqual(param.attrs['frequency'], 8)
-            data_result = param['data'][:]
-            data_expected_result = np.concatenate((self.hdf_data_1, self.hdf_data_2))
-            # Cannot test numpy array equality with simply == operator.
-            self.assertTrue(all(data_result == data_expected_result))
-            # Ensure 'other' dataset has not been concatenated.
-            other_result = param['other'][:]
-            other_expected_result = self.hdf_data_1
-            self.assertTrue(all(other_result == other_expected_result))
-    
-    def tearDown(self):
-        for file_path in (self.hdf_path_1, self.hdf_path_2, self.hdf_out_path):
-            try:
-                os.remove(file_path)
-            except OSError, err:
-                if err.errno != errno.ENOENT:
-                    raise
-
-
-class TestWriteSegment(unittest.TestCase):
-    def setUp(self):
-        self.hdf_path = os.path.join(TEMP_DIR_PATH,
-                                     'hdf_for_write_segment.hdf5')
-        self.data_secs = 100
-        
-        with h5py.File(self.hdf_path, 'w') as hdf_file:
-            series = hdf_file.create_group('series')
-            # 'IVV' - 1Hz parameter.
-            ivv_group = series.create_group('IVV')
-            self.ivv_frequency = 1
-            ivv_group.attrs['frequency'] = self.ivv_frequency
-            self.ivv_latency = 2.1
-            ivv_group.attrs['latency'] = self.ivv_latency
-            self.ivv_data = np.arange(self.data_secs * self.ivv_frequency,
-                                      dtype=np.dtype(np.float))
-            ivv_group.create_dataset('data', data=self.ivv_data)
-            # 'WOW' - 4Hz parameter.
-            wow_group = series.create_group('WOW')
-            self.wow_frequency = 4
-            wow_group.attrs['frequency'] = self.wow_frequency
-            self.wow_data = np.arange(self.data_secs * self.wow_frequency, 
-                                      dtype=np.dtype(np.float))
-            wow_group.create_dataset('data', data=self.wow_data)
-            # 'DME' - 0.15Hz parameter.
-            dme_group = series.create_group('DME')
-            self.dme_frequency = 0.15
-            dme_group.attrs['frequency'] = self.dme_frequency
-            self.dme_data = np.arange(self.data_secs * self.dme_frequency, 
-                                      dtype=np.dtype(np.float))
-            dme_group.create_dataset('data', data=self.dme_data)
-        
-        self.out_path = os.path.join(TEMP_DIR_PATH,
-                                     'hdf_segment.hdf5')
-    
-    def test_write_segment__start_and_stop(self):
-        '''
-        Tests that the correct segment of the dataset within the path matching
-        'series/<Param Name>/data' defined by the slice has been written to the
-        destination file while other datasets and attributes are unaffected.
-        Slice has a start and stop.
-        '''
-        segment = slice(10,20)
-        dest = write_segment(self.hdf_path, segment, self.out_path)
-        self.assertEqual(dest, self.out_path)
-        with h5py.File(dest, 'r') as hdf_file:
-            # 'IVV' - 1Hz parameter.
-            ivv_group = hdf_file['series']['IVV']
-            self.assertEqual(ivv_group.attrs['frequency'],
-                             self.ivv_frequency)
-            self.assertEqual(ivv_group.attrs['latency'],
-                             self.ivv_latency)
-            ivv_result = ivv_group['data'][:]
-            ivv_expected_result = np.arange(segment.start * self.ivv_frequency,
-                                            segment.stop * self.ivv_frequency,
-                                            dtype=np.dtype(np.float))
-            self.assertTrue(all(ivv_result == ivv_expected_result))
-            # 'WOW' - 4Hz parameter.
-            wow_group = hdf_file['series']['WOW']
-            self.assertEqual(wow_group.attrs['frequency'],
-                             self.wow_frequency)
-            wow_result = wow_group['data'][:]
-            wow_expected_result = np.arange(segment.start * self.wow_frequency,
-                                            segment.stop * self.wow_frequency,
-                                            dtype=np.dtype(np.float))
-            self.assertTrue(all(wow_result == wow_expected_result))
-            # 'DME' - 0.15Hz parameter.
-            dme_group = hdf_file['series']['DME']
-            self.assertEqual(dme_group.attrs['frequency'],
-                             self.dme_frequency)
-            dme_result = dme_group['data'][:]
-            dme_expected_result = np.array([1, 2], dtype=np.dtype(np.float))
-            self.assertTrue(all(dme_result == dme_expected_result))
-    
-    def test_write_segment__start_only(self):
-        '''
-        Tests that the correct segment of the dataset within the path matching
-        'series/<Param Name>/data' defined by the slice has been written to the
-        destination file while other datasets and attributes are unaffected.
-        Slice has a start and stop.
-        '''
-        segment = slice(50,None)
-        dest = write_segment(self.hdf_path, segment, self.out_path)
-        self.assertEqual(dest, self.out_path)
-        with h5py.File(dest, 'r') as hdf_file:
-            # 'IVV' - 1Hz parameter.
-            ivv_group = hdf_file['series']['IVV']
-            self.assertEqual(ivv_group.attrs['frequency'],
-                             self.ivv_frequency)
-            self.assertEqual(ivv_group.attrs['latency'],
-                             self.ivv_latency)
-            ivv_result = ivv_group['data'][:]
-            ivv_expected_result = np.arange(segment.start * self.ivv_frequency,
-                                            self.data_secs * self.ivv_frequency,
-                                            dtype=np.dtype(np.float))
-            self.assertTrue(all(ivv_result == ivv_expected_result))
-            # 'WOW' - 4Hz parameter.
-            wow_group = hdf_file['series']['WOW']
-            self.assertEqual(wow_group.attrs['frequency'],
-                             self.wow_frequency)
-            wow_result = wow_group['data'][:]
-            wow_expected_result = np.arange(segment.start * self.wow_frequency,
-                                            self.data_secs * self.wow_frequency,
-                                            dtype=np.dtype(np.float))
-            self.assertTrue(all(wow_result == wow_expected_result))
-            # 'DME' - 0.15Hz parameter.
-            dme_group = hdf_file['series']['DME']
-            self.assertEqual(dme_group.attrs['frequency'],
-                             self.dme_frequency)
-            dme_result = dme_group['data'][:]
-            dme_expected_result = np.arange(7, 15, dtype=np.dtype(np.float))
-            self.assertTrue(all(dme_result == dme_expected_result))
-        
-    def test_write_segment__stop_only(self):
-        '''
-        Tests that the correct segment of the dataset within the path matching
-        'series/<Param Name>/data' defined by the slice has been written to the
-        destination file while other datasets and attributes are unaffected.
-        Slice has a start and stop.
-        '''
-        segment = slice(None, 70)
-        dest = write_segment(self.hdf_path, segment, self.out_path)
-        self.assertEqual(dest, self.out_path)
-        with h5py.File(dest, 'r') as hdf_file:
-            # 'IVV' - 1Hz parameter.
-            ivv_group = hdf_file['series']['IVV']
-            self.assertEqual(ivv_group.attrs['frequency'],
-                             self.ivv_frequency)
-            self.assertEqual(ivv_group.attrs['latency'],
-                             self.ivv_latency)
-            ivv_result = ivv_group['data'][:]
-            ivv_expected_result = np.arange(0,
-                                            segment.stop * self.ivv_frequency,
-                                            dtype=np.dtype(np.float))
-            self.assertTrue(all(ivv_result == ivv_expected_result))
-            # 'WOW' - 4Hz parameter.
-            wow_group = hdf_file['series']['WOW']
-            self.assertEqual(wow_group.attrs['frequency'],
-                             self.wow_frequency)
-            wow_result = wow_group['data'][:]
-            wow_expected_result = np.arange(0,
-                                            segment.stop * self.wow_frequency,
-                                            dtype=np.dtype(np.float))
-            self.assertTrue(all(wow_result == wow_expected_result))
-            # 'DME' - 0.15Hz parameter.
-            dme_group = hdf_file['series']['DME']
-            self.assertEqual(dme_group.attrs['frequency'],
-                             self.dme_frequency)
-            dme_result = dme_group['data'][:]
-            dme_expected_result = np.arange(0, 10, dtype=np.dtype(np.float))
-            self.assertTrue(all(dme_result == dme_expected_result))
-    
-    def test_write_segment__all_data(self):
-        '''
-        Tests that the correct segment of the dataset within the path matching
-        'series/<Param Name>/data' defined by the slice has been written to the
-        destination file while other datasets and attributes are unaffected.
-        Slice has a start and stop.
-        '''
-        segment = slice(None)
-        dest = write_segment(self.hdf_path, segment, self.out_path)
-        self.assertEqual(dest, self.out_path)
-        with h5py.File(dest, 'r') as hdf_file:
-            # 'IVV' - 1Hz parameter.
-            ivv_group = hdf_file['series']['IVV']
-            self.assertEqual(ivv_group.attrs['frequency'],
-                             self.ivv_frequency)
-            self.assertEqual(ivv_group.attrs['latency'],
-                             self.ivv_latency)
-            ivv_result = ivv_group['data'][:]
-            self.assertTrue(all(ivv_result == self.ivv_data))
-            # 'WOW' - 4Hz parameter.
-            wow_group = hdf_file['series']['WOW']
-            self.assertEqual(wow_group.attrs['frequency'],
-                             self.wow_frequency)
-            wow_result = wow_group['data'][:]
-            self.assertTrue(all(wow_result == self.wow_data))
-            # 'DME' - 0.15Hz parameter.
-            dme_group = hdf_file['series']['DME']
-            self.assertEqual(dme_group.attrs['frequency'],
-                             self.dme_frequency)
-            dme_result = dme_group['data'][:]
-            self.assertTrue(all(dme_result == self.dme_data))
-    
-    def tearDown(self):
-        try:
-            os.remove(self.hdf_path)
-        except OSError, err:
-            if err.errno != errno.ENOENT:
-                raise
-        try:
-            os.remove(self.out_path)
-        except OSError, err:
-            if err.errno != errno.ENOENT:
-                raise
-
-
-if __name__ == "__main__":
-    unittest.main()
-=======
+        self.assertTrue(False)
+    
     def test_set_param_data(self):
         self.__test_set_param_data(self.hdf_file.set_param_data)
     
@@ -420,5 +122,276 @@
         self.assertEqual(sorted(self.hdf_file.keys()),
                          sorted([self.param_name, self.masked_param_name]))
     
-    
->>>>>>> c6546f93
+
+class TestConcatHDF(unittest.TestCase):
+    def setUp(self):
+        try:
+            os.makedirs(TEMP_DIR_PATH)
+        except OSError, err:
+            if err.errno == errno.EEXIST:
+                pass
+        
+        self.hdf_path_1 = os.path.join(TEMP_DIR_PATH,
+                                       'concat_hdf_1.hdf5')
+        self.hdf_data_1 = np.arange(100, dtype=np.dtype(np.float))
+        self.hdf_path_2 = os.path.join(TEMP_DIR_PATH,
+                                       'concat_hdf_2.hdf5')
+        self.hdf_data_2 = np.arange(200, dtype=np.dtype(np.float))
+        
+        # Create test hdf files.
+        with h5py.File(self.hdf_path_1, 'w') as hdf_file_1:
+            hdf_file_1.attrs['tailmark'] = 'G-DEM'
+            series = hdf_file_1.create_group('series')
+            series.attrs['frame_type'] = '737-3C'
+            group = series.create_group('PARAM')
+            group.create_dataset('data', data=self.hdf_data_1)
+            group.attrs['frequency'] = 8
+            group.create_dataset('other', data=self.hdf_data_1)
+        with h5py.File(self.hdf_path_2, 'w') as hdf_file_2:
+            series = hdf_file_2.create_group('series')
+            group = series.create_group('PARAM')
+            group.create_dataset('data', data=self.hdf_data_2)
+            group.create_dataset('other', data=self.hdf_data_2)
+            
+        self.hdf_out_path = os.path.join(TEMP_DIR_PATH,
+                                         'concat_out.dat')
+    
+    def test_concat_hdf__without_dest(self):
+        self.__test_concat_hdf()
+    
+    def test_concat_hdf__with_dest(self):
+        self.__test_concat_hdf(dest=self.hdf_out_path)
+    
+    def __test_concat_hdf(self, dest=None):
+        '''
+        Tests that the dataset within the path matching
+        'series/<Param Name>/data' is concatenated, while other datasets and
+        attributes are unaffected.
+        '''
+        out_path = concat_hdf((self.hdf_path_1, self.hdf_path_2),
+                                  dest=dest)
+        if dest:
+            self.assertEqual(dest, out_path)
+        with h5py.File(out_path, 'r') as hdf_out_file:
+            self.assertEqual(hdf_out_file.attrs['tailmark'], 'G-DEM')
+            series = hdf_out_file['series']
+            self.assertEqual(series.attrs['frame_type'], '737-3C') 
+            param = series['PARAM']
+            self.assertEqual(param.attrs['frequency'], 8)
+            data_result = param['data'][:]
+            data_expected_result = np.concatenate((self.hdf_data_1, self.hdf_data_2))
+            # Cannot test numpy array equality with simply == operator.
+            self.assertTrue(all(data_result == data_expected_result))
+            # Ensure 'other' dataset has not been concatenated.
+            other_result = param['other'][:]
+            other_expected_result = self.hdf_data_1
+            self.assertTrue(all(other_result == other_expected_result))
+    
+    def tearDown(self):
+        for file_path in (self.hdf_path_1, self.hdf_path_2, self.hdf_out_path):
+            try:
+                os.remove(file_path)
+            except OSError, err:
+                if err.errno != errno.ENOENT:
+                    raise
+
+
+class TestWriteSegment(unittest.TestCase):
+    def setUp(self):
+        self.hdf_path = os.path.join(TEMP_DIR_PATH,
+                                     'hdf_for_write_segment.hdf5')
+        self.data_secs = 100
+        
+        with h5py.File(self.hdf_path, 'w') as hdf_file:
+            series = hdf_file.create_group('series')
+            # 'IVV' - 1Hz parameter.
+            ivv_group = series.create_group('IVV')
+            self.ivv_frequency = 1
+            ivv_group.attrs['frequency'] = self.ivv_frequency
+            self.ivv_latency = 2.1
+            ivv_group.attrs['latency'] = self.ivv_latency
+            self.ivv_data = np.arange(self.data_secs * self.ivv_frequency,
+                                      dtype=np.dtype(np.float))
+            ivv_group.create_dataset('data', data=self.ivv_data)
+            # 'WOW' - 4Hz parameter.
+            wow_group = series.create_group('WOW')
+            self.wow_frequency = 4
+            wow_group.attrs['frequency'] = self.wow_frequency
+            self.wow_data = np.arange(self.data_secs * self.wow_frequency, 
+                                      dtype=np.dtype(np.float))
+            wow_group.create_dataset('data', data=self.wow_data)
+            # 'DME' - 0.15Hz parameter.
+            dme_group = series.create_group('DME')
+            self.dme_frequency = 0.15
+            dme_group.attrs['frequency'] = self.dme_frequency
+            self.dme_data = np.arange(self.data_secs * self.dme_frequency, 
+                                      dtype=np.dtype(np.float))
+            dme_group.create_dataset('data', data=self.dme_data)
+        
+        self.out_path = os.path.join(TEMP_DIR_PATH,
+                                     'hdf_segment.hdf5')
+    
+    def test_write_segment__start_and_stop(self):
+        '''
+        Tests that the correct segment of the dataset within the path matching
+        'series/<Param Name>/data' defined by the slice has been written to the
+        destination file while other datasets and attributes are unaffected.
+        Slice has a start and stop.
+        '''
+        segment = slice(10,20)
+        dest = write_segment(self.hdf_path, segment, self.out_path)
+        self.assertEqual(dest, self.out_path)
+        with h5py.File(dest, 'r') as hdf_file:
+            # 'IVV' - 1Hz parameter.
+            ivv_group = hdf_file['series']['IVV']
+            self.assertEqual(ivv_group.attrs['frequency'],
+                             self.ivv_frequency)
+            self.assertEqual(ivv_group.attrs['latency'],
+                             self.ivv_latency)
+            ivv_result = ivv_group['data'][:]
+            ivv_expected_result = np.arange(segment.start * self.ivv_frequency,
+                                            segment.stop * self.ivv_frequency,
+                                            dtype=np.dtype(np.float))
+            self.assertTrue(all(ivv_result == ivv_expected_result))
+            # 'WOW' - 4Hz parameter.
+            wow_group = hdf_file['series']['WOW']
+            self.assertEqual(wow_group.attrs['frequency'],
+                             self.wow_frequency)
+            wow_result = wow_group['data'][:]
+            wow_expected_result = np.arange(segment.start * self.wow_frequency,
+                                            segment.stop * self.wow_frequency,
+                                            dtype=np.dtype(np.float))
+            self.assertTrue(all(wow_result == wow_expected_result))
+            # 'DME' - 0.15Hz parameter.
+            dme_group = hdf_file['series']['DME']
+            self.assertEqual(dme_group.attrs['frequency'],
+                             self.dme_frequency)
+            dme_result = dme_group['data'][:]
+            dme_expected_result = np.array([1, 2], dtype=np.dtype(np.float))
+            self.assertTrue(all(dme_result == dme_expected_result))
+    
+    def test_write_segment__start_only(self):
+        '''
+        Tests that the correct segment of the dataset within the path matching
+        'series/<Param Name>/data' defined by the slice has been written to the
+        destination file while other datasets and attributes are unaffected.
+        Slice has a start and stop.
+        '''
+        segment = slice(50,None)
+        dest = write_segment(self.hdf_path, segment, self.out_path)
+        self.assertEqual(dest, self.out_path)
+        with h5py.File(dest, 'r') as hdf_file:
+            # 'IVV' - 1Hz parameter.
+            ivv_group = hdf_file['series']['IVV']
+            self.assertEqual(ivv_group.attrs['frequency'],
+                             self.ivv_frequency)
+            self.assertEqual(ivv_group.attrs['latency'],
+                             self.ivv_latency)
+            ivv_result = ivv_group['data'][:]
+            ivv_expected_result = np.arange(segment.start * self.ivv_frequency,
+                                            self.data_secs * self.ivv_frequency,
+                                            dtype=np.dtype(np.float))
+            self.assertTrue(all(ivv_result == ivv_expected_result))
+            # 'WOW' - 4Hz parameter.
+            wow_group = hdf_file['series']['WOW']
+            self.assertEqual(wow_group.attrs['frequency'],
+                             self.wow_frequency)
+            wow_result = wow_group['data'][:]
+            wow_expected_result = np.arange(segment.start * self.wow_frequency,
+                                            self.data_secs * self.wow_frequency,
+                                            dtype=np.dtype(np.float))
+            self.assertTrue(all(wow_result == wow_expected_result))
+            # 'DME' - 0.15Hz parameter.
+            dme_group = hdf_file['series']['DME']
+            self.assertEqual(dme_group.attrs['frequency'],
+                             self.dme_frequency)
+            dme_result = dme_group['data'][:]
+            dme_expected_result = np.arange(7, 15, dtype=np.dtype(np.float))
+            self.assertTrue(all(dme_result == dme_expected_result))
+        
+    def test_write_segment__stop_only(self):
+        '''
+        Tests that the correct segment of the dataset within the path matching
+        'series/<Param Name>/data' defined by the slice has been written to the
+        destination file while other datasets and attributes are unaffected.
+        Slice has a start and stop.
+        '''
+        segment = slice(None, 70)
+        dest = write_segment(self.hdf_path, segment, self.out_path)
+        self.assertEqual(dest, self.out_path)
+        with h5py.File(dest, 'r') as hdf_file:
+            # 'IVV' - 1Hz parameter.
+            ivv_group = hdf_file['series']['IVV']
+            self.assertEqual(ivv_group.attrs['frequency'],
+                             self.ivv_frequency)
+            self.assertEqual(ivv_group.attrs['latency'],
+                             self.ivv_latency)
+            ivv_result = ivv_group['data'][:]
+            ivv_expected_result = np.arange(0,
+                                            segment.stop * self.ivv_frequency,
+                                            dtype=np.dtype(np.float))
+            self.assertTrue(all(ivv_result == ivv_expected_result))
+            # 'WOW' - 4Hz parameter.
+            wow_group = hdf_file['series']['WOW']
+            self.assertEqual(wow_group.attrs['frequency'],
+                             self.wow_frequency)
+            wow_result = wow_group['data'][:]
+            wow_expected_result = np.arange(0,
+                                            segment.stop * self.wow_frequency,
+                                            dtype=np.dtype(np.float))
+            self.assertTrue(all(wow_result == wow_expected_result))
+            # 'DME' - 0.15Hz parameter.
+            dme_group = hdf_file['series']['DME']
+            self.assertEqual(dme_group.attrs['frequency'],
+                             self.dme_frequency)
+            dme_result = dme_group['data'][:]
+            dme_expected_result = np.arange(0, 10, dtype=np.dtype(np.float))
+            self.assertTrue(all(dme_result == dme_expected_result))
+    
+    def test_write_segment__all_data(self):
+        '''
+        Tests that the correct segment of the dataset within the path matching
+        'series/<Param Name>/data' defined by the slice has been written to the
+        destination file while other datasets and attributes are unaffected.
+        Slice has a start and stop.
+        '''
+        segment = slice(None)
+        dest = write_segment(self.hdf_path, segment, self.out_path)
+        self.assertEqual(dest, self.out_path)
+        with h5py.File(dest, 'r') as hdf_file:
+            # 'IVV' - 1Hz parameter.
+            ivv_group = hdf_file['series']['IVV']
+            self.assertEqual(ivv_group.attrs['frequency'],
+                             self.ivv_frequency)
+            self.assertEqual(ivv_group.attrs['latency'],
+                             self.ivv_latency)
+            ivv_result = ivv_group['data'][:]
+            self.assertTrue(all(ivv_result == self.ivv_data))
+            # 'WOW' - 4Hz parameter.
+            wow_group = hdf_file['series']['WOW']
+            self.assertEqual(wow_group.attrs['frequency'],
+                             self.wow_frequency)
+            wow_result = wow_group['data'][:]
+            self.assertTrue(all(wow_result == self.wow_data))
+            # 'DME' - 0.15Hz parameter.
+            dme_group = hdf_file['series']['DME']
+            self.assertEqual(dme_group.attrs['frequency'],
+                             self.dme_frequency)
+            dme_result = dme_group['data'][:]
+            self.assertTrue(all(dme_result == self.dme_data))
+    
+    def tearDown(self):
+        try:
+            os.remove(self.hdf_path)
+        except OSError, err:
+            if err.errno != errno.ENOENT:
+                raise
+        try:
+            os.remove(self.out_path)
+        except OSError, err:
+            if err.errno != errno.ENOENT:
+                raise
+
+
+if __name__ == "__main__":
+    unittest.main()