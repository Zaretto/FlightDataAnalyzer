--- conflicted
+++ resolved
@@ -775,16 +775,12 @@
         # Reached start of section without passing 2.5 dots so check if we
         # started established
         first_valid_idx, first_valid_value = first_valid_sample(ils_abs[scan_slice.start:ils_lost_idx])
-
-<<<<<<< HEAD
-        if first_valid_idx and first_valid_value < ILS_CAPTURE:
-=======
+        
         # If there is no valid data in this range, we cannot be captured.
         if not first_valid_idx:
             return None
         
         if first_valid_value < ILS_CAPTURE:
->>>>>>> 6e8c63fc
             # started established
             ils_capture_idx = scan_slice.start + first_valid_idx
         else:
