--- conflicted
+++ resolved
@@ -2475,14 +2475,9 @@
                                            lever.hz, fapp.slice.start))
 
 
-<<<<<<< HEAD
 class TimeTouchdownToElevatorDown(KeyPointValueNode):
     def derive(self, airspeed=P('Airspeed'), elevator=P('Elevator'),
                tdwns=KTI('Touchdown')):
-=======
-class TouchdownToElevatorDownTime(KeyPointValueNode):
-    def derive(self, elevator=P('Elevator'), tdwns=KTI('Touchdown')):
->>>>>>> 43b172e4
         for tdwn in tdwns:
             index_elev = index_at_value(elevator.array, -14.0, slice(tdwn.index,None))
             if index_elev:
