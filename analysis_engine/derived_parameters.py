# -*- coding: utf-8 -*-

import numpy as np
import geomag

from math import ceil, radians
from scipy.interpolate import interp1d

from flightdatautilities.model_information import (get_aileron_map,
                                                   get_conf_map,
                                                   get_flap_map,
                                                   get_slat_map)
from flightdatautilities.velocity_speed import get_vspeed_map
from hdfaccess.parameter import MappedArray

from analysis_engine.exceptions import DataFrameError
from analysis_engine.node import (
    A, App, DerivedParameterNode, KPV, KTI, M,
    P, S)
from analysis_engine.library import (actuator_mismatch,
                                     air_track,
                                     align,
                                     all_of,
                                     any_of,
                                     alt2press,
                                     alt2sat,
                                     bearing_and_distance,
                                     bearings_and_distances,
                                     blend_parameters,
                                     blend_two_parameters,
                                     cas2dp,
                                     coreg,
                                     cycle_finder,
                                     datetime_of_index,
                                     dp2tas,
                                     dp_over_p2mach,
                                     filter_vor_ils_frequencies,
                                     first_valid_sample,
                                     first_order_lag,
                                     first_order_washout,
                                     ground_track,
                                     ground_track_precise,
                                     hysteresis,
                                     index_at_value,
                                     integrate,
                                     ils_localizer_align,
                                     index_closest_value,
                                     interpolate,
                                     is_day,
                                     is_index_within_slice,
                                     last_valid_sample,
                                     latitudes_and_longitudes,
                                     localizer_scale,
                                     machtat2sat,
                                     mask_inside_slices,
                                     mask_outside_slices,
                                     max_value,
                                     merge_masks,
                                     merge_two_parameters,
                                     moving_average,
                                     np_ma_ones_like,
                                     np_ma_masked_zeros_like,
                                     np_ma_zeros_like,
                                     offset_select,
                                     peak_curvature,
                                     rate_of_change,
                                     repair_mask,
                                     rms_noise,
                                     round_to_nearest,
                                     runway_deviation,
                                     runway_distances,
                                     runway_heading,
                                     runway_length,
                                     runway_snap_dict,
                                     shift_slice,
                                     slices_between,
                                     slices_from_to,
                                     slices_not,
                                     slices_or,
                                     smooth_track,
                                     step_values,
                                     straighten_altitudes,
                                     straighten_headings,
                                     second_window,
                                     track_linking,
                                     value_at_index,
                                     vstack_params,
                                     vstack_params_where_state)

from settings import (AZ_WASHOUT_TC,
                      FEET_PER_NM,
                      HYSTERESIS_FPIAS,
                      HYSTERESIS_FPROC,
                      GRAVITY_IMPERIAL,
                      KTS_TO_FPS,
                      KTS_TO_MPS,
                      METRES_TO_FEET,
                      METRES_TO_NM,
                      VERTICAL_SPEED_LAG_TC)

# There is no numpy masked array function for radians, so we just multiply thus:
deg2rad = radians(1.0)

class AccelerationLateralOffsetRemoved(DerivedParameterNode):
    """
    This process attempts to remove datum errors in the lateral accelerometer.
    """
    @classmethod
    def can_operate(cls, available):
        return 'Acceleration Lateral' in available

    units = 'g'

    def derive(self, acc=P('Acceleration Lateral'),
               offset=KPV('Acceleration Lateral Offset')):
        if offset:
            self.array = acc.array - offset[0].value
        else:
            self.array = acc.array


class AccelerationLongitudinalOffsetRemoved(DerivedParameterNode):
    """
    This process attempts to remove datum errors in the longitudinal accelerometer.
    """
    @classmethod
    def can_operate(cls, available):
        return 'Acceleration Longitudinal' in available

    units = 'g'

    def derive(self, acc=P('Acceleration Longitudinal'),
               offset=KPV('Acceleration Longitudinal Offset')):
        if offset:
            self.array = acc.array - offset[0].value
        else:
            self.array = acc.array


class AccelerationNormalOffsetRemoved(DerivedParameterNode):
    """
    This process attempts to remove datum errors in the normal accelerometer.
    """
    @classmethod
    def can_operate(cls, available):
        return 'Acceleration Normal' in available

    units = 'g'

    def derive(self, acc=P('Acceleration Normal'),
               offset=KPV('Acceleration Normal Offset')):
        if offset:
            self.array = acc.array - offset[0].value + 1.0 # 1.0 to reset datum.
        else:
            self.array = acc.array


class AccelerationVertical(DerivedParameterNode):
    """
    Resolution of three accelerations to compute the vertical
    acceleration (perpendicular to the earth surface). Result is in g,
    retaining the 1.0 datum and positive upwards.
    """

    units = 'g'

    def derive(self, acc_norm=P('Acceleration Normal Offset Removed'),
               acc_lat=P('Acceleration Lateral Offset Removed'),
               acc_long=P('Acceleration Longitudinal'),
               pitch=P('Pitch'), roll=P('Roll')):
        # FIXME: FloatingPointError: underflow encountered in multiply
        pitch_rad = pitch.array * deg2rad
        roll_rad = roll.array * deg2rad
        resolved_in_roll = acc_norm.array * np.ma.cos(roll_rad)\
            - acc_lat.array * np.ma.sin(roll_rad)
        self.array = resolved_in_roll * np.ma.cos(pitch_rad) \
                     + acc_long.array * np.ma.sin(pitch_rad)


class AccelerationForwards(DerivedParameterNode):
    """
    Resolution of three body axis accelerations to compute the forward
    acceleration, that is, in the direction of the aircraft centreline
    when projected onto the earth's surface.

    Forwards = +ve, Constant sensor errors not washed out.
    """

    units = 'g'

    def derive(self, acc_norm=P('Acceleration Normal Offset Removed'),
               acc_long=P('Acceleration Longitudinal'),
               pitch=P('Pitch')):
        pitch_rad = pitch.array * deg2rad
        self.array = acc_long.array * np.ma.cos(pitch_rad)\
                     - acc_norm.array * np.ma.sin(pitch_rad)


class AccelerationAcrossTrack(DerivedParameterNode):
    """
    The forward and sideways ground-referenced accelerations are resolved
    into along track and across track coordinates in preparation for
    groundspeed computations.
    """

    units = 'g'

    def derive(self, acc_fwd=P('Acceleration Forwards'),
               acc_side=P('Acceleration Sideways'),
               drift=P('Drift')):
        drift_rad = drift.array*deg2rad
        self.array = acc_side.array * np.ma.cos(drift_rad)\
            - acc_fwd.array * np.ma.sin(drift_rad)


class AccelerationAlongTrack(DerivedParameterNode):
    """
    The forward and sideways ground-referenced accelerations are resolved
    into along track and across track coordinates in preparation for
    groundspeed computations.
    """

    units = 'g'

    def derive(self, acc_fwd=P('Acceleration Forwards'),
               acc_side=P('Acceleration Sideways'),
               drift=P('Drift')):
        drift_rad = drift.array*deg2rad
        self.array = acc_fwd.array * np.ma.cos(drift_rad)\
                     + acc_side.array * np.ma.sin(drift_rad)


class AccelerationSideways(DerivedParameterNode):
    """
    Resolution of three body axis accelerations to compute the lateral
    acceleration, that is, in the direction perpendicular to the aircraft
    centreline when projected onto the earth's surface. Right = +ve.
    """

    units = 'g'

    def derive(self, acc_norm=P('Acceleration Normal Offset Removed'),
               acc_lat=P('Acceleration Lateral Offset Removed'),
               acc_long=P('Acceleration Longitudinal'),
               pitch=P('Pitch'), roll=P('Roll')):
        pitch_rad = pitch.array * deg2rad
        roll_rad = roll.array * deg2rad
        # Simple Numpy algorithm working on masked arrays
        resolved_in_pitch = (acc_long.array * np.ma.sin(pitch_rad)
                             + acc_norm.array * np.ma.cos(pitch_rad))
        self.array = (resolved_in_pitch * np.ma.sin(roll_rad)
                      + acc_lat.array * np.ma.cos(roll_rad))


class AirspeedForFlightPhases(DerivedParameterNode):

    units = 'kts'

    def derive(self, airspeed=P('Airspeed')):
        self.array = hysteresis(
            repair_mask(airspeed.array, repair_duration=None), HYSTERESIS_FPIAS)


################################################################################
# Airspeed Minus V2 (Airspeed relative to V2 or a fixed value.)


# TODO: Ensure that this derived parameter supports fixed values.
class AirspeedMinusV2(DerivedParameterNode):
    '''
    Airspeed on takeoff relative to:

    - V2    -- Airbus, Boeing, or any other aircraft that has V2.
    - Fixed -- Prop aircraft, or as required.

    A fixed value will most likely be zero making this relative airspeed
    derived parameter the same as the original absolute airspeed parameter.
    '''
    @classmethod
    def can_operate(cls, available):
        return ('Airspeed' in available and ('V2' in available or 'V2 Lookup' in available))

    units = 'kts'

    def derive(self, airspeed=P('Airspeed'),
               v2_recorded=P('V2'),
               v2_lookup=P('V2 Lookup')):
        '''
        Where V2 is recorded, a low permitted rate of change of 1.0 kt/sec
        (specified in the Parameter Operating Limit section of the POLARIS
        database) forces all false data to be masked, leaving only the
        required valid data. By repairing the mask with duration = None, the
        valid data is extended. For example, 737-3C data only records V2 on
        the runway and it needs to be extended to permit V-V2 KPVs to be
        recorded during the climbout.
        '''
        
        if v2_recorded:
            v2 = v2_recorded
        else:
            v2 = v2_lookup
        # If the data starts in mid-flight, there may be no valid V2 values.
        if np.ma.count(v2.array):
            repaired_v2 = repair_mask(v2.array,
                                      copy=True,
                                      repair_duration=None,
                                      extrapolate=True)
            self.array = airspeed.array - repaired_v2
        else:
            self.array = np_ma_zeros_like(airspeed.array)

            #param.invalid = 1
            #param.array.mask = True
            #hdf.set_param(param, save_data=False, save_mask=True)
            #logger.info("Marked param '%s' as invalid as ptp %.2f "\
                        #"did not exceed minimum change %.2f",
                        #ptp, min_change)


class AirspeedMinusV2For3Sec(DerivedParameterNode):
    '''
    Airspeed on takeoff relative to V2 over a 3 second window.

    See the derived parameter 'Airspeed Minus V2'.
    '''

    units = 'kts'
    
    align_frequency = 2
    align_offset = 0

    def derive(self, spd_v2=P('Airspeed Minus V2')):
        '''
        '''
        self.array = second_window(spd_v2.array, self.frequency, 3)
        #self.array = clip(spd_v2.array, 3.0, spd_v2.frequency)


################################################################################
# Airspeed Relative (Airspeed relative to Vapp, Vref or a fixed value.)


class AirspeedReference(DerivedParameterNode):
    '''
    Airspeed on approach will use recorded value if present. If no recorded
    value AFR values will be used.

    Achieved flight records without a recorded value will be repeated
    thoughout the approach sections of the flight.

    - Vapp  -- Airbus
    - Vref  -- Boeing
    - Fixed -- Prop aircraft, or as required.

    A fixed value will most likely be zero making this relative airspeed
    derived parameter the same as the original absolute airspeed parameter.
    '''

    units = 'kts'

    @classmethod
    def can_operate(cls, available):
        vapp = 'Vapp' in available
        vref = 'Vref' in available
        afr = 'Airspeed' in available and any_of(['AFR Vapp', 'AFR Vref'], available)
        return vapp or vref or afr

    def derive(self,
               air_spd=P('Airspeed'),
               vapp=P('Vapp'),
               vref=P('Vref'),
               afr_vapp=A('AFR Vapp'),
               afr_vref=A('AFR Vref'),
               approaches=S('Approach And Landing')):

        if vapp:
            # Use recorded Vapp parameter:
            self.array = vapp.array
        elif vref:
            # Use recorded Vref parameter:
            self.array = vref.array
        else:
            # Use provided Vapp/Vref from achieved flight record:
            afr_vspeed = afr_vapp or afr_vref
            self.array = np.ma.zeros(len(air_spd.array), np.double)
            self.array.mask = True
            for approach in approaches:
                self.array[approach.slice] = afr_vspeed.value


class AirspeedReferenceLookup(DerivedParameterNode):
    '''
    Airspeed on approach lookup based on weight and Flap (Surface detents) at
    landing will be used.

    Flap is used as first dependant to avoid interpolation of Flap detents when
    Flap is recorded at a lower frequency than Airspeed.

    if approach leads to touchdown use max flap/conf recorded in approach phase.
    if approach does not lead to touchdown use max flaps recorded in approach phase
    if flap/conf not in lookup table use max flaps setting
    '''

    units = 'kts'

    @classmethod
    def can_operate(cls, available):
        x = set(available)
        base = ['Airspeed', 'Series', 'Family', 'Approach And Landing',
                'Touchdown']
        weight = base + ['Gross Weight Smoothed']
        airbus = set(weight + ['Configuration']).issubset(x)
        boeing = set(weight + ['Flap']).issubset(x)
        #propeller = set(base + ['Eng (*) Np Avg']).issubset(x)
        # FIXME: Replace the flaky logic for small propeller aircraft which do
        #        not record gross weight, cannot provide achieved flight
        #        records and will be using a fixed value for processing.
        return airbus or boeing  # or propeller

    def derive(self,
               flap=M('Flap'),
               conf=P('Configuration'),
               air_spd=P('Airspeed'),
               gw=P('Gross Weight Smoothed'),
               approaches=S('Approach And Landing'),
               touchdowns=KTI('Touchdown'),
               series=A('Series'),
               family=A('Family'),
               engine=A('Engine Series'),
               engine_type=A('Engine Type'),
               spd_ref=P('Airspeed Reference'),
               eng_np=P('Eng (*) Np Avg')):
        '''
        Raises KeyError if no entries for Family/Series in vspeed lookup map.
        '''

        self.array = np_ma_masked_zeros_like(air_spd.array)

        x = map(lambda x: x.value if x else None, (series, family, engine, engine_type))
        try:
            vspeed_class = get_vspeed_map(*x)
        except KeyError as err:
            if spd_ref:
                self.info("Error in '%s': %s", self.name, err)
            else:
                self.warning("Error in '%s': %s", self.name, err)
            return

        if gw is not None:  # and you must have eng_np
            try:
                # Allow up to 2 superframe values to be repaired:
                # (64 * 2 = 128 + a bit)
                repaired_gw = repair_mask(gw.array, repair_duration=130,
                                          copy=True, extrapolate=True)
            except:
                self.warning("'Airspeed Reference' will be fully masked "
                    "because 'Gross Weight Smoothed' array could not be "
                    "repaired.")
                return

        setting_param = conf or flap # check Conf as is dependant on Flap
        vspeed_table = vspeed_class()
        for approach in approaches:
            _slice = approach.slice
            index, setting = max_value(setting_param.array, _slice)
            # Allow no gross weight for aircraft which use a fixed vspeed
            weight = repaired_gw[index] if gw is not None else None

            if not is_index_within_slice(touchdowns.get_last().index, _slice) \
                and setting not in vspeed_table.vref_settings:
                # Not the final landing and max setting not in vspeed table,
                # so use the maximum setting possible as a reference.
                if setting_param.name == 'Flap':
                    max_setting = max(get_flap_map(series.value, family.value))
                else:
                    max_setting = max(get_conf_map(series.value, family.value).keys())
                self.info("No touchdown in this approach and maximum "
                          "%s '%s' not in lookup table. Using max "
                          "possible setting '%s' as reference",
                          setting_param.name, setting, max_setting)
                setting = max_setting
            else:
                # We either touched down, so use the touchdown flap/conf
                # setting or we had reached a maximum flap setting during the
                # approach which in the vref table. Continue to establish Vref.
                pass

            try:
                vspeed = vspeed_table.vref(setting, weight)
            except  (KeyError, ValueError) as err:
                if spd_ref:
                    self.info("Error in '%s': %s", self.name, err)
                else:
                    self.warning("Error in '%s': %s", self.name, err)
                # Where the aircraft takes off with flap settings outside the
                # documented vref range, we need the program to continue without
                # raising an exception, so that the incorrect flap at landing
                # can be detected.
            else:
                if vspeed is not None:
                    self.array[_slice] = vspeed


class AirspeedRelative(DerivedParameterNode):
    '''
    Airspeed minus Vref/Vapp if recorded or supplied by AFR records. Falls
    back to lookup tables if these do not exist.
    '''

    units = 'kts'

    @classmethod
    def can_operate(cls, available):
        return 'Airspeed' in available and \
               any_of(('Airspeed Reference','Airspeed Reference Lookup'), available)

    def derive(self, airspeed=P('Airspeed'),
               vref_recorded=P('Airspeed Reference'),
               vref_lookup=P('Airspeed Reference Lookup')):

        if vref_recorded:
            vref = vref_recorded
        else:
            vref = vref_lookup

        self.array = airspeed.array - vref.array


class AirspeedRelativeFor3Sec(DerivedParameterNode):
    '''
    Airspeed on approach relative to Vapp/Vref over a 3 second window.

    See the derived parameter 'Airspeed Relative'.
    '''

    units = 'kts'
    align_frequency = 2
    align_offset = 0

    def derive(self, spd_vref=P('Airspeed Relative')):
        '''
        '''
        self.array = second_window(spd_vref.array, self.frequency, 3)


################################################################################


class AirspeedTrue(DerivedParameterNode):
    """
    True airspeed is computed from the recorded airspeed and pressure
    altitude. We assume that the recorded airspeed is indicated or computed,
    and that the pressure altitude is on standard (1013mB = 29.92 inHg).

    There are a few aircraft still operating which do not record the air
    temperature, so only these two parameters are required for the algorithm
    to run.

    Where air temperature is available, we accept Static Air Temperature
    (SAT) and include this accordingly. If TAT is recorded, it will have
    already been converted by the SAT derive function.

    True airspeed is also extended to the ends of the takeoff and landing
    run, in particular so that we can estimate the minimum airspeed at which
    thrust reversers are used.

    -------------------------------------------------------------------------
    Thanks are due to Kevin Horton of Ottawa for permission to derive the
    code here from his AeroCalc library.
    -------------------------------------------------------------------------
    """

    units = 'kts'

    @classmethod
    def can_operate(cls, available):
        return 'Airspeed' in available and 'Altitude STD' in available

    def derive(self, cas_p=P('Airspeed'), alt_std_p=P('Altitude STD'),
               sat_p=P('SAT'), toffs=S('Takeoff'), lands=S('Landing'),
               gspd=P('Groundspeed'), acc_fwd=P('Acceleration Forwards')):

        cas = cas_p.array
        alt_std = alt_std_p.array
        dp = cas2dp(cas)
        if sat_p:
            sat = sat_p.array
            tas = dp2tas(dp, alt_std, sat)
            combined_mask= np.logical_or(
                np.logical_or(np.ma.getmaskarray(cas_p.array),
                              np.ma.getmaskarray(alt_std_p.array)),
                np.ma.getmaskarray(sat_p.array))
        else:
            sat = alt2sat(alt_std)
            tas = dp2tas(dp, alt_std, sat)
            combined_mask= np.logical_or(cas_p.array.mask,alt_std_p.array.mask)

        tas_from_airspeed = np.ma.masked_less(
            np.ma.array(data=tas, mask=combined_mask), 50)
        tas_valids = np.ma.clump_unmasked(tas_from_airspeed)

        if all([gspd, toffs, lands]):
            # Now see if we can extend this during the takeoff phase, using
            # either recorded groundspeed or failing that integrating
            # acceleration:
            for toff in toffs:
                for tas_valid in tas_valids:
                    tix = tas_valid.start
                    if is_index_within_slice(tix, toff.slice):
                        tas_0 = tas_from_airspeed[tix]
                        wind = tas_0 - gspd.array[tix]
                        scope = slice(toff.slice.start, tix)
                        if gspd:
                            tas_from_airspeed[scope] = gspd.array[scope] + wind
                        else:
                            tas_from_airspeed[scope] = \
                                integrate(acc_fwd.array[scope],
                                          acc_fwd.frequency,
                                          initial_value=tas_0,
                                          scale=GRAVITY_IMPERIAL / KTS_TO_FPS,
                                          direction='backwards')

            # Then see if we can do the same for the landing phase:
            for land in lands:
                for tas_valid in tas_valids:
                    tix = tas_valid.stop - 1
                    if is_index_within_slice(tix, land.slice):
                        tas_0 = tas_from_airspeed[tix]
                        wind = tas_0 - gspd.array[tix]
                        scope = slice(tix + 1, land.slice.stop)
                        if gspd:
                            tas_from_airspeed[scope] = gspd.array[scope] + wind
                        else:
                            tas_from_airspeed[scope] = \
                                integrate(acc_fwd.array[scope],
                                          acc_fwd.frequency,
                                          initial_value=tas_0,
                                          scale=GRAVITY_IMPERIAL / KTS_TO_FPS)

        self.array = tas_from_airspeed


class AltitudeAAL(DerivedParameterNode):
    """
    This is the main altitude measure used during flight analysis.

    Where radio altimeter data is available, this is used for altitudes up to
    100ft and thereafter the pressure altitude signal is used. The two are
    "joined" together at the sample above 100ft in the climb or descent as
    appropriate.

    If no radio altitude signal is available, the simple measure based on
    pressure altitude only is used, which provides workable solutions except
    that the point of takeoff and landing may be inaccurate.

    This parameter includes a rejection of bounced landings of less than 35ft
    height.
    """
    name = "Altitude AAL"
    units = 'ft'
    align_frequency = 2 
    align_offset = 0

    @classmethod
    def can_operate(cls, available):
        return 'Altitude STD Smoothed' in available and 'Fast' in available

    def compute_aal(self, mode, alt_std, low_hb, high_gnd, alt_rad=None):

        alt_result = np_ma_zeros_like(alt_std)

        def shift_alt_std():
            '''
            Return Altitude STD Smoothed shifted relative to 0 for cases where we do not
            have a reliable Altitude Radio.
            '''
            try:
                # Test case => NAX_8_LN-NOE_20120109063858_02_L3UQAR___dev__sdb.002.hdf5
                # Look over the first 500ft of climb (or less if the data doesn't get that high).
                to = index_at_value(alt_std, min(alt_std[0]+500, np.ma.max(alt_std)))
                # Seek the point where the altitude first curves upwards.
                idx = int(peak_curvature(repair_mask(alt_std[:to]),
                                         curve_sense='Concave',
                                         gap = 7,
                                         ttp = 10))
                # The liftoff most probably arose in the preceding 10
                # seconds. Allow 3 seconds afterwards for luck.
                rotate = slice(max(idx-10*self.frequency,0),
                               idx+3*self.frequency)
                # Draw a straight line across this period with a ruler.
                p,m,c = coreg(alt_std[rotate])
                ruler = np.ma.arange(rotate.stop-rotate.start)*m+c
                # Measure how far the altitude is below the ruler.
                delta = alt_std[rotate] - ruler
                # The liftoff occurs where the gap is biggest because this is
                # where the wing lift has caused the local pressure to
                # increase, hence the altitude appears to decrease.
                pit = alt_std[np.ma.argmin(delta)+rotate.start]
                
                
                '''
                # Quick visual check of the operation of the takeoff point detection.
                import matplotlib.pyplot as plt
                plt.plot(alt_std[:to])
                xnew = np.linspace(rotate.start,rotate.stop,num=2)
                ynew = (xnew-rotate.start)*m + c
                plt.plot(xnew,ynew,'-')                
                plt.plot(np.ma.argmin(delta)+rotate.start, pit, 'dg')
                plt.plot(idx, alt_std[idx], 'dr')
                plt.show()
                plt.clf()
                '''

            except:
                # If something odd about the data causes a problem with this
                # technique, use a simpler solution. This can give
                # significantly erroneous results in the case of sloping
                # runways, but it's the most robust technique.
                pit = np.ma.min(alt_std)
            alt_result = alt_std - pit
            return np.ma.maximum(alt_result, 0.0)

        if alt_rad is None or np.ma.count(alt_rad)==0:
            # This backstop trap for negative values is necessary as aircraft
            # without rad alts will indicate negative altitudes as they land.
            if mode != 'land':
                return alt_std - high_gnd
            else:
                return shift_alt_std()


        if mode=='over_gnd' and (low_hb-high_gnd)>100.0:
            return alt_std - high_gnd

        
        alt_rad_aal = np.ma.maximum(alt_rad, 0.0)
        #x = np.ma.clump_unmasked(np.ma.masked_outside(alt_rad_aal, 0.1, 100.0))
        #ralt_sections = [y for y in x if np.ma.max(alt_rad[y]>BOUNCED_LANDING_THRESHOLD)]
        ## ralt_sections = np.ma.clump_unmasked(np.ma.masked_greater(alt_rad_aal, 100.0))
        ralt_sections = np.ma.clump_unmasked(np.ma.masked_outside(alt_rad_aal, 0.1, 100.0))

        if len(ralt_sections)==0:
            # Either Altitude Radio did not drop below 100, or did not get
            # above 100. Either way, we are better off working with just the
            # pressure altitude signal.
            return shift_alt_std()

        baro_sections = slices_not(ralt_sections, begin_at=0,
                                   end_at=len(alt_std))

        for ralt_section in ralt_sections:
            alt_result[ralt_section] = alt_rad_aal[ralt_section]

            for baro_section in baro_sections:
                begin_index = baro_section.start
            
                if ralt_section.stop == baro_section.start:
                    # Avoid indexing beyond the end of the data.
                    ending = min(begin_index + 60, len(alt_std), len(alt_rad)) 
                    alt_diff = (alt_std[begin_index:ending] -
                                alt_rad[begin_index:ending])
                    slip, up_diff = first_valid_sample(alt_diff)
                    if slip is None:
                        up_diff = 0.0
                    else:
                        # alt_std is invalid at the point of handover
                        # so stretch the radio signal until we can
                        # handover.
                        fix_slice = slice(begin_index,
                                          begin_index + slip)
                        alt_result[fix_slice] = alt_rad[fix_slice]
                        begin_index += slip
            
                    alt_result[begin_index:] = \
                        alt_std[begin_index:] - up_diff
                
        return alt_result

    def derive(self, alt_rad=P('Altitude Radio'),
               alt_std=P('Altitude STD Smoothed'),
               speedies=S('Fast')):
        # Altitude Radio taken as the prime reference to ensure the minimum
        # ground clearance passing peaks is accurately reflected. Alt AAL
        # forced to 2htz

        # alt_aal will be zero on the airfield, so initialise to zero.
        alt_aal = np_ma_zeros_like(alt_std.array)

        for speedy in speedies:
            quick = speedy.slice
            if speedy.slice == slice(None, None, None):
                self.array = alt_aal
                break

            # We set the minimum height for detecting flights to 500 ft. This
            # ensures that low altitude "hops" are still treated as complete
            # flights while more complex flights are processed as climbs and
            # descents of 500 ft or more.
            alt_idxs, alt_vals = cycle_finder(alt_std.array[quick],
                                              min_step=500)

            # Reference to start of arrays for simplicity hereafter.
            if alt_idxs == None:
                continue

            alt_idxs += quick.start or 0

            n = 0
            dips = []
            # List of dicts, with each sublist containing:

            # 'type' of item 'land' or 'over_gnd' or 'high'

            # 'slice' for this part of the data
            # if 'type' is 'land' the land section comes at the beginning of the
            # slice (i.e. takeoff slices are normal, landing slices are
            # reversed)
            # 'over_gnd' or 'air' are normal slices.

            # 'alt_std' as:
            # 'land' = the pressure altitude on the ground
            # 'over_gnd' = the pressure altitude when flying closest to the
            #              ground
            # 'air' = the lowest pressure altitude in this slice

            # 'highest_ground' in this area
            # 'land' = the pressure altitude on the ground
            # 'over_gnd' = the pressure altitude minus the radio altitude when
            #              flying closest to the ground
            # 'air' = None (the aircraft was too high for the radio altimeter to
            #         register valid data

            n_vals = len(alt_vals)
            while n < n_vals - 1:
                alt = alt_vals[n]
                alt_idx = alt_idxs[n]
                next_alt = alt_vals[n + 1]
                next_alt_idx = alt_idxs[n + 1]

                if next_alt > alt:
                    # Rising section.
                    dips.append({
                        'type': 'land',
                        'slice': slice(quick.start, next_alt_idx),
                        # was 'slice': slice(alt_idx, next_alt_idx),
                        'alt_std': alt,
                        'highest_ground': alt,
                    })
                    n += 1
                    continue

                if n + 2 >= n_vals:
                    # Falling section. Slice it backwards to use the same code
                    # as for takeoffs.
                    dips.append({
                        'type': 'land',
                        'slice': slice(quick.stop, alt_idx - 1, -1),
                        # was 'slice': slice(next_alt_idx - 1, alt_idx - 1, -1),
                        'alt_std': next_alt,
                        'highest_ground': next_alt,
                    })
                    n += 1
                    continue

                if alt_vals[n + 2] > next_alt:
                    # A down and up section.
                    down_up = slice(alt_idx, alt_idxs[n + 2])
                    # Is radio altimeter data both supplied and valid in this
                    # range?
                    if alt_rad and np.ma.count(alt_rad.array[down_up]) > 0:
                        # Let's find the lowest rad alt reading
                        # (this may not be exactly the highest ground, but
                        # it was probably the point of highest concern!)
                        arg_hg_max = \
                            np.ma.argmin(alt_rad.array[down_up]) + \
                            alt_idxs[n]
                        hg_max = alt_std.array[arg_hg_max] - \
                            alt_rad.array[arg_hg_max]
                        if np.ma.count(hg_max):
                            # The rad alt measured height above a peak...
                            dips.append({
                                'type': 'over_gnd',
                                'slice': down_up,
                                'alt_std': alt_std.array[arg_hg_max],
                                'highest_ground': hg_max,
                            })
                    else:
                        # We have no rad alt data we can use.
                        # TODO: alt_std code needs careful checking.
                        if dips:
                            prev_dip = dips[-1]
                        if dips and prev_dip['type'] == 'high':
                            # Join this dip onto the previous one
                            prev_dip['slice'] = \
                                slice(prev_dip['slice'].start,
                                      alt_idxs[n + 2])
                            prev_dip['alt_std'] = \
                                min(prev_dip['alt_std'],
                                    next_alt)
                        else:
                            dips.append({
                                'type': 'high',
                                'slice': down_up,
                                'alt_std': next_alt,
                                'highest_ground': next_alt,
                            })
                    n += 2
                else:
                    raise ValueError('Problem in Altitude AAL where data '
                                     'should dip, but instead has a peak.')

            for n, dip in enumerate(dips):
                if dip['type'] == 'high':
                    if n == 0:
                        if len(dips) == 1:
                            # Arbitrary offset in indeterminate case.
                            dip['alt_std'] = dip['highest_ground'] + 1000
                        else:
                            next_dip = dips[n + 1]
                            dip['highest_ground'] = \
                                dip['alt_std'] - next_dip['alt_std'] + \
                                next_dip['highest_ground']
                    elif n == len(dips) - 1:
                        prev_dip = dips[n - 1]
                        dip['highest_ground'] = \
                            dip['alt_std'] - prev_dip['alt_std'] + \
                            prev_dip['highest_ground']
                    else:
                        # Here is the most commonly used, and somewhat
                        # arbitrary code. For a dip where no radio
                        # measurement of the ground is available, what height
                        # can you use as the datum? The lowest ground
                        # elevation in the preceding and following sections
                        # is practical, a little optimistic perhaps, but
                        # useable until we find a case otherwise.
                        next_dip = dips[n + 1]
                        prev_dip = dips[n - 1]
                        dip['highest_ground'] = min(prev_dip['highest_ground'],
                                                    next_dip['highest_ground'])

            for dip in dips:
                if alt_rad:
                    alt_aal[dip['slice']] = \
                        self.compute_aal(dip['type'],
                                         alt_std.array[dip['slice']],
                                         dip['alt_std'],
                                         dip['highest_ground'],
                                         alt_rad=alt_rad.array[dip['slice']])
                else:
                    alt_aal[dip['slice']] = \
                        self.compute_aal(dip['type'],
                                         alt_std.array[dip['slice']],
                                         dip['alt_std'], dip['highest_ground'])
                      
        # Reset end sections
        alt_aal[quick.start:alt_idxs[0]+1] = 0.0
        alt_aal[alt_idxs[-1]+1:quick.stop] = 0.0
        
        '''
        # Quick visual check of the altitude aal.
        import matplotlib.pyplot as plt
        plt.plot(alt_aal)
        plt.show()
        '''
        
        self.array = alt_aal
        

class AltitudeAALForFlightPhases(DerivedParameterNode):
    name = 'Altitude AAL For Flight Phases'
    units = 'ft'

    # This parameter repairs short periods of masked data, making it suitable
    # for detecting altitude bands on the climb and descent. The parameter
    # should not be used to compute KPV values themselves, to avoid using
    # interpolated values in an event.

    def derive(self, alt_aal=P('Altitude AAL')):
        self.array = repair_mask(alt_aal.array, repair_duration=None)




class AltitudeRadio(DerivedParameterNode):
    """
    There is a wide variety of radio altimeter installations with one, two or
    three sensors recorded - each with different timing, sample rate and
    inaccuracies to be compensated. This derive process gathers all the
    available data and passes the blending task to blend_parameters where
    multiple cubic splines are joined with variable weighting to provide an
    optimal combination of the available data.

    :returns Altitude Radio with values typically taken as the mean between
    two valid sensors.
    :type parameter object.
    """

    units = 'ft'
    align = False

    @classmethod
    def can_operate(cls, available):
        return any_of([name for name in cls.get_dependency_names() \
                       if name.startswith('Altitude Radio')], available)

    
    def derive(self,
               source_A = P('Altitude Radio (A)'),
               source_B = P('Altitude Radio (B)'),
               source_C = P('Altitude Radio (C)'),
               source_E = P('Altitude Radio EFIS'),
               source_L = P('Altitude Radio EFIS (L)'),
               source_R = P('Altitude Radio EFIS (R)')):
        sources = [source_A, source_B, source_C, source_E, source_L, source_R]
        self.offset = 0.0
        self.frequency = 4.0
        self.array = blend_parameters(sources,
                                      offset=self.offset, 
                                      frequency=self.frequency)


'''
class AltitudeRadio(DerivedParameterNode):
    """
    There is a wide variety of radio altimeter installations including linear
    and non-linear transducers with various transfer functions, and two or
    three sensors may be installed each with different timing and
    inaccuracies to be compensated.

    The input data is stored 'temporarily' in parameters named Altitude Radio
    (A) to (D), and the frame details are augmented by a frame qualifier
    which identifies which formula to apply.

    :param frame: The frame attribute, e.g. '737-i'
    :type frame: An attribute
    :param frame_qual: The frame qualifier, e.g. 'Altitude_Radio_D226A101_1_16D'
    :type frame_qual: An attribute

    :returns Altitude Radio with values typically taken as the mean between
    two valid sensors.
    :type parameter object.
    """

    units = 'ft'
    align = False

    @classmethod
    def can_operate(cls, available):
        return ('Altitude Radio (A)' in available and
                'Altitude Radio (B)' in available)

    def derive(self, frame = A('Frame'),
               frame_qual = A('Frame Qualifier'),
               source_A = P('Altitude Radio (A)'),
               source_B = P('Altitude Radio (B)'),
               source_C = P('Altitude Radio (C)'),
               source_E = P('Altitude Radio EFIS'),
               source_L = P('Altitude Radio EFIS (L)'),
               source_R = P('Altitude Radio EFIS (R)')):

        frame_name = frame.value if frame else ''
        frame_qualifier = frame_qual.value if frame_qual else None

        # 737-1 & 737-i has Altitude Radio recorded.
        if frame_name in ['737-3']:
            # Select the source without abnormal latency.
            self.array = source_B.array

        elif frame_name in ['737-3A', '737-3B', '737-3C', '757-DHL', '767-3A']:
            # 737-3* comment:
            # Alternate samples (A) for this frame have latency of over 1
            # second, so do not contribute to the height measurements
            # available. For this reason we only blend the two good sensors.
            # - discovered with 737-3C and 3A/3B have same LFL for this param.

            # 757-DHL comment:
            # Altitude Radio (B) comes from the Right altimeter, and is
            # sampled in word 26 of the frame. Altitude Radio (C) comes from
            # the Centre altimeter, is sample in word 104. Altitude Radio (A)
            # comes from the EFIS system, and includes excessive latency so
            # is not used.
            
            #767-3A frame comment:
            # The normal operation is to use the altitude radio signal from
            # all four sensors, extracted directly by the lfl. This routine
            # is only called upon if that fails and a second attempt to
            # provide valid data is required. It may not, of course, be
            # susccesful.
            self.array, self.frequency, self.offset = \
                blend_two_parameters(source_B, source_C)

        elif frame_name in ['737-4', '737-4_Analogue', 'F28_AV94_0252']:
            if frame_qualifier and 'Altitude_Radio_EFIS' in frame_qualifier:
                self.array, self.frequency, self.offset = \
                    blend_two_parameters(source_L, source_R)
            else:
                self.array, self.frequency, self.offset = \
                    blend_two_parameters(source_A, source_B)

        elif frame_name in ('737-5', '737-5_NON-EIS'):
            ##if frame_qualifier and 'Altitude_Radio_EFIS' in frame_qualifier or\
               ##frame_qualifier and 'Altitude_Radio_ARINC_552' in frame_qualifier:
            self.array, self.frequency, self.offset = \
                blend_two_parameters(source_A, source_B)
            ##elif frame_qualifier and 'Altitude_Radio_None' in frame_qualifier:
                ##pass # Some old 737 aircraft have no rad alt recorded.
            ##else:
                ##raise ValueError,'737-5 frame Altitude Radio qualifier not recognised.'

        elif frame_name in ['CRJ-700-900', 'E135-145']:
            self.array, self.frequency, self.offset = \
                blend_two_parameters(source_A, source_B)
        
        elif frame_name in ['767-2227000-59B']:
            # The four sources, Left, Centre, EFIS and Right are sampled in every frame.
            self.array = repair_mask(merge_sources(source_A.array, 
                                                   source_B.array, 
                                                   source_E.array, 
                                                   source_C.array)
                                     )
            self.frequency = source_A.frequency * 4.0
            self.offset = source_A.offset

        elif frame_name in ['A320_SFIM_ED45_CFM']:
            self.array, self.frequency, self.offset = \
                blend_two_parameters(source_A, source_B)

        else:
            raise DataFrameError(self.name, frame_name)
'''


class AltitudeSTDSmoothed(DerivedParameterNode):
    """
    :param frame: The frame attribute, e.g. '737-i'
    :type frame: An attribute

    :returns Altitude STD Smoothed as a local average where the original source is unacceptable, but unchanged otherwise.
    :type parameter object.
    """

    name = "Altitude STD Smoothed"
    units = 'ft'

    @classmethod
    def can_operate(cls, available):
        return 'Altitude STD' in available

    def derive(self, fine = P('Altitude STD (Fine)'), alt = P('Altitude STD'),
               frame = A('Frame')):

        frame_name = frame.value if frame else ''

        if frame_name in ['737-i', '757-DHL'] or \
           frame_name.startswith('737-6'):
            # The altitude signal is measured in steps of 32 ft (10ft for
            # 757-DHL) so needs smoothing. A 5-point Gaussian distribution
            # was selected as a balance between smoothing effectiveness and
            # excessive manipulation of the data.
            gauss = [0.054488683, 0.244201343, 0.402619948, 0.244201343, 0.054488683]
            self.array = moving_average(alt.array, window=5, weightings=gauss)
        elif frame_name in ['E135-145', 'L382-Hercules']:
            # Here two sources are sampled alternately, so this form of
            # weighting merges the two to create a smoothed average.
            self.array = moving_average(alt.array, window=3,
                                        weightings=[0.25,0.5,0.25], pad=True)
        elif frame_name in ['747-200-GE']:
            # Rollover is at 2^12 x resolution of fine part.
            self.array = straighten_altitudes(fine.array, alt.array, 5000)
        elif frame_name in ['A300-203-B4']:
            # Fine part synchro used to compute altitude, as this does not match the coarse part synchro.
            self.array = straighten_altitudes(fine.array, alt.array, 5000)
        else:
            self.array = alt.array

# TODO: Account for 'Touch & Go' - need to adjust QNH for additional airfields!
class AltitudeQNH(DerivedParameterNode):
    '''
    This altitude is above mean sea level. From the takeoff airfield to the
    highest altitude above airfield, the altitude QNH is referenced to the
    takeoff airfield elevation, and from that point onwards it is referenced
    to the landing airfield elevation.

    We can determine the elevation in the following ways:

    1. Take the average elevation between the start and end of the runway.
    2. Take the general elevation of the airfield.

    If we can only determine the takeoff elevation, the landing elevation
    will using the same value as the error will be the difference in pressure
    altitude between the takeoff and landing airports on the day which is
    likely to be less than forcing it to 0. Therefore landing elevation is
    used if the takeoff elevation cannot be determined.

    If we are unable to determine either the takeoff or landing elevations,
    we use the Altitude AAL parameter.
    '''

    name = 'Altitude QNH'
    units = 'ft'

    @classmethod
    def can_operate(cls, available):
        return 'Altitude AAL' in available and 'Altitude Peak' in available

    def derive(self, alt_aal=P('Altitude AAL'), alt_peak=KTI('Altitude Peak'),
            l_apt=A('FDR Landing Airport'), l_rwy=A('FDR Landing Runway'),
            t_apt=A('FDR Takeoff Airport'), t_rwy=A('FDR Takeoff Runway')):
        '''
        We attempt to adjust Altitude AAL by adding elevation at takeoff and
        landing. We need to know the takeoff and landing runway to get the most
        precise elevation, falling back to the airport elevation if they are
        not available.
        '''
        alt_qnh = np.ma.copy(alt_aal.array)  # copy only required for test case

        # Attempt to determine elevation at takeoff:
        t_elev = None
        if t_rwy:
            t_elev = self._calc_rwy_elev(t_rwy.value)
        if t_elev is None and t_apt:
            t_elev = self._calc_apt_elev(t_apt.value)

        # Attempt to determine elevation at landing:
        l_elev = None
        if l_rwy:
            l_elev = self._calc_rwy_elev(l_rwy.value)
        if l_elev is None and l_apt:
            l_elev = self._calc_apt_elev(l_apt.value)

        if t_elev is None and l_elev is None:
            self.warning("No Takeoff or Landing elevation, using Altitude AAL")
            self.array = alt_qnh
            return  # BAIL OUT!
        elif t_elev is None:
            self.warning("No Takeoff elevation, using %dft at Landing", l_elev)
            smooth = False
            t_elev = l_elev
        elif l_elev is None:
            self.warning("No Landing elevation, using %dft at Takeoff", t_elev)
            smooth = False
            l_elev = t_elev
        else:
            # both have valid values
            smooth = True

        # Break the "journey" at the "midpoint" - actually max altitude aal -
        # and be sure to account for rise/fall in the data and stick the peak
        # in the correct half:
        peak = alt_peak.get_first()  # NOTE: Fix for multiple approaches...
        fall = alt_aal.array[peak.index - 1] > alt_aal.array[peak.index + 1]
        peak = peak.index
        if fall:
            peak += int(fall)

        # Add the elevation at takeoff to the climb portion of the array:
        alt_qnh[:peak] += t_elev

        # Add the elevation at landing to the descent portion of the array:
        alt_qnh[peak:] += l_elev

        # Attempt to smooth out any ugly transitions due to differences in
        # pressure so that we don't get horrible bumps in visualisation:
        if smooth:
            # step jump transforms into linear slope
            delta = np.ma.ptp(alt_qnh[peak - 1:peak + 1])
            width = ceil(delta * alt_aal.frequency / 3)
            window = slice(peak - width, peak + width + 1)
            alt_qnh[window] = np.ma.masked
            repair_mask(
                array=alt_qnh,
                repair_duration=window.stop - window.start,
            )

        self.array = alt_qnh

    @staticmethod
    def _calc_apt_elev(apt):
        '''
        '''
        return apt.get('elevation')

    @staticmethod
    def _calc_rwy_elev(rwy):
        '''
        '''
        elev_s = rwy.get('start', {}).get('elevation')
        elev_e = rwy.get('end', {}).get('elevation')
        if elev_s is None:
            return elev_e
        if elev_e is None:
            return elev_s
        # FIXME: Determine based on liftoff/touchdown coordinates?
        return (elev_e + elev_s) / 2


'''
class AltitudeSTD(DerivedParameterNode):
    """
    This section allows for manipulation of the altitude recordings from
    different types of aircraft. Problems often arise due to combination of
    the fine and coarse parts of the data and many different types of
    correction have been developed to cater for these cases.
    """
    name = 'Altitude STD'
    units = 'ft'
    @classmethod
    def can_operate(cls, available):
        high_and_low = 'Altitude STD (Coarse)' in available and \
            'Altitude STD (Fine)' in available
        coarse_and_ivv = 'Altitude STD (Coarse)' in available and \
            'Vertical Speed' in available
        return high_and_low or coarse_and_ivv

    def _high_and_low(self, alt_std_high, alt_std_low, top=18000, bottom=17000):
        # Create empty array to write to.
        alt_std = np.ma.empty(len(alt_std_high.array))
        alt_std.mask = np.ma.mask_or(alt_std_high.array.mask,
                                     alt_std_low.array.mask)
        difference = top - bottom
        # Create average of high and low. Where average is above crossover,
        # source value from alt_std_high. Where average is below crossover,
        # source value from alt_std_low.
        average = (alt_std_high.array + alt_std_low.array) / 2
        source_from_high = average > top
        alt_std[source_from_high] = alt_std_high.array[source_from_high]
        source_from_low = average < bottom
        alt_std[source_from_low] = alt_std_low.array[source_from_low]
        source_from_high_or_low = np.ma.logical_or(source_from_high,
                                                   source_from_low)
        crossover = np.ma.logical_not(source_from_high_or_low)
        crossover_indices = np.ma.where(crossover)[0]
        high_values = alt_std_high.array[crossover]
        low_values = alt_std_low.array[crossover]
        for index, high_value, low_value in zip(crossover_indices,
                                                high_values,
                                                low_values):
            average_value = average[index]
            high_multiplier = (average_value - bottom) / float(difference)
            low_multiplier = abs(1 - high_multiplier)
            crossover_value = (high_value * high_multiplier) + \
                (low_value * low_multiplier)
            alt_std[index] = crossover_value
        return alt_std

    def _coarse_and_ivv(self, alt_std_coarse, ivv):
        alt_std_with_lag = first_order_lag(alt_std_coarse.array, 10,
                                           alt_std_coarse.hz)
        mask = np.ma.mask_or(alt_std_with_lag.mask, ivv.array.mask)
        return np.ma.masked_array(alt_std_with_lag + (ivv.array / 60.0),
                                  mask=mask)

    def derive(self, alt_std_coarse=P('Altitude STD (Coarse)'),
               alt_std_fine=P('Altitude STD (Fine)'),
               ivv=P('Vertical Speed')):
        if alt_std_high and alt_std_low:
            self.array = self._high_and_low(alt_std_coarse, alt_std_fine)
            ##crossover = np.ma.logical_and(average > 17000, average < 18000)
            ##crossover_indices = np.ma.where(crossover)
            ##for crossover_index in crossover_indices:

            ##top = 18000
            ##bottom = 17000
            ##av = (alt_std_high + alt_std_low) / 2
            ##ratio = (top - av) / (top - bottom)
            ##if ratio > 1.0:
                ##ratio = 1.0
            ##elif ratio < 0.0:
                ##ratio = 0.0
            ##alt = alt_std_low * ratio + alt_std_high * (1.0 - ratio)
            ##alt_std  = alt_std * 0.8 + alt * 0.2

            #146-300 945003 (01)
            #-------------------
            ##Set the thresholds for changeover from low to high scales.
            #top = 18000
            #bottom = 17000
            #
            #av = (ALT_STD_HIGH + ALT_STD_LOW) /2
            #ratio = (top - av) / (top - bottom)
            #
            #IF (ratio > 1.0) THEN ratio = 1.0 ENDIF
            #IF (ratio < 0.0) THEN ratio = 0.0 ENDIF
            #
            #alt = ALT_STD_LOW * ratio + ALT_STD_HIGH * (1.0 - ratio)
            #
            ## Smoothing to reduce unsightly noise in the signal. DJ
            #ALT_STDC = ALT_STDC * 0.8 + alt * 0.2
        elif alt_std_coarse and ivv:
            self.array = self._coarse_and_ivv(alt_std_coarse, ivv)
            #ALT_STDC = (last_alt_std * 0.9) + (ALT_STD * 0.1) + (IVVR / 60.0)
            '''


class AltitudeTail(DerivedParameterNode):
    """
    This function allows for the distance between the radio altimeter antenna
    and the point of the airframe closest to tailscrape.

    The parameter gear_to_tail is measured in metres and is the distance from
    the main gear to the point on the tail most likely to scrape the runway.
    """

    units = 'ft'

    #TODO: Review availability of Attribute "Dist Gear To Tail"

    def derive(self, alt_rad=P('Altitude Radio'), pitch=P('Pitch'),
               ground_to_tail=A('Ground To Lowest Point Of Tail'),
               dist_gear_to_tail=A('Main Gear To Lowest Point Of Tail')):
        pitch_rad = pitch.array * deg2rad
        # Now apply the offset
        gear2tail = dist_gear_to_tail.value * METRES_TO_FEET
        ground2tail = ground_to_tail.value * METRES_TO_FEET
        # Prepare to add back in the negative rad alt reading as the aircraft
        # settles on its oleos
        min_rad = np.ma.min(alt_rad.array)
        self.array = (alt_rad.array + ground2tail -
                      np.ma.sin(pitch_rad) * gear2tail - min_rad)


##############################################################################
# Automated Systems



class ClimbForFlightPhases(DerivedParameterNode):
    """
    This computes climb segments, and resets to zero as soon as the aircraft
    descends. Very useful for measuring climb after an aborted approach etc.
    """

    units = 'ft'

    def derive(self, alt_std=P('Altitude STD Smoothed'), airs=S('Fast')):
        self.array = np.ma.zeros(len(alt_std.array))
        repair_mask(alt_std.array) # Remove small sections of corrupt data
        for air in airs:
            deltas = np.ma.ediff1d(alt_std.array[air.slice], to_begin=0.0)
            ups = np.ma.clump_unmasked(np.ma.masked_less(deltas,0.0))
            for up in ups:
                self.array[air.slice][up] = np.ma.cumsum(deltas[up])


class DescendForFlightPhases(DerivedParameterNode):
    """
    This computes descent segments, and resets to zero as soon as the aircraft
    climbs Used for measuring descents, e.g. following a suspected level bust.
    """

    units = 'ft'

    def derive(self, alt_std=P('Altitude STD Smoothed'), airs=S('Fast')):
        self.array = np.ma.zeros(len(alt_std.array))
        repair_mask(alt_std.array) # Remove small sections of corrupt data
        for air in airs:
            deltas = np.ma.ediff1d(alt_std.array[air.slice], to_begin=0.0)
            downs = np.ma.clump_unmasked(np.ma.masked_greater(deltas,0.0))
            for down in downs:
                self.array[air.slice][down] = np.ma.cumsum(deltas[down])


class AOA(DerivedParameterNode):

    align = False
    name = 'AOA'
    units = 'deg'

    def derive(self, aoa_l=P('AOA (L)'), aoa_r=P('AOA (R)')):
        self.array, self.frequency, self.offset = \
            blend_two_parameters(aoa_l, aoa_r)


class ControlColumn(DerivedParameterNode):
    '''
    The position of the control column blended from the position of the captain
    and first officer's control columns.
    '''
    align = False
    units = 'deg'

    def derive(self,
               posn_capt=P('Control Column (Capt)'),
               posn_fo=P('Control Column (FO)')):
        self.array, self.frequency, self.offset = \
            blend_two_parameters(posn_capt, posn_fo)


class ControlColumnCapt(DerivedParameterNode):
    # See ElevatorLeft for explanation
    name = 'Control Column (Capt)'
    @classmethod
    def can_operate(cls, available):
        return any_of(('Control Column (Capt) Potentiometer', 
                       'Control Column (Capt) Synchro'), available)
    
    def derive(self, pot=P('Control Column (Capt) Potentiometer'),
               synchro=P('Control Column (Capt) Synchro')):
        synchro_samples = 0
        if synchro:
            synchro_samples = np.ma.count(synchro.array)
            self.array = synchro.array
        if pot:
            pot_samples = np.ma.count(pot.array)
            if pot_samples>synchro_samples:
                self.array = pot.array

class ControlColumnFO(DerivedParameterNode):
    # See ElevatorLeft for explanation
    name = 'Control Column (FO)'
    @classmethod
    def can_operate(cls, available):
        return any_of(('Control Column (FO) Potentiometer', 
                       'Control Column (FO) Synchro'), available)
    
    def derive(self, pot=P('Control Column (FO) Potentiometer'),
               synchro=P('Control Column (FO) Synchro')):
        synchro_samples = 0
        if synchro:
            synchro_samples = np.ma.count(synchro.array)
            self.array = synchro.array
        if pot:
            pot_samples = np.ma.count(pot.array)
            if pot_samples>synchro_samples:
                self.array = pot.array


class ControlColumnForce(DerivedParameterNode):
    '''
    The combined force from the captain and the first officer.
    '''

    units = 'lbf'

    def derive(self,
               force_capt=P('Control Column Force (Capt)'),
               force_fo=P('Control Column Force (FO)')):
        self.array = force_capt.array + force_fo.array
        # TODO: Check this summation is correct in amplitude and phase.
        # Compare with Boeing charts for the 737NG.


class ControlWheel(DerivedParameterNode):
    '''
    The position of the control wheel blended from the position of the captain
    and first officer's control wheels.
    
    On the ATR42 there is the option of potentiometer or synchro input.
    '''
    @classmethod
    def can_operate(cls, available):
        return all_of(('Control Wheel (Capt)','Control Wheel (FO)'), available)\
               or\
               any_of(('Control Wheel Synchro','Control Wheel Potentiometer'), available)

    align = False
    units = 'deg'

    def derive(self,
               posn_capt=P('Control Wheel (Capt)'),
               posn_fo=P('Control Wheel (FO)'),
               pot=P('Control Wheel Potentiometer'),
               synchro=P('Control Wheel Synchro')):

        # Usually we are blending two sensors
        if posn_capt and posn_fo:
            self.array, self.frequency, self.offset = \
                blend_two_parameters(posn_capt, posn_fo)
            
        # Less commonly we are selecting from a single source
        else:
            synchro_samples = 0
            if synchro:
                synchro_samples = np.ma.count(synchro.array)
                self.array = synchro.array
            if pot:
                pot_samples = np.ma.count(pot.array)
                if pot_samples>synchro_samples:
                    self.array = pot.array
        
class DistanceToLanding(DerivedParameterNode):
    """
    Ground distance to cover before touchdown.

    Note: This parameter gets closer to zero approaching the final touchdown,
    but then increases as the aircraft decelerates on the runway.
    """

    units = 'nm'

    # Q: Is this distance to final landing, or distance to each approach
    # destination (i.e. resets once reaches point of go-around)

    def derive(self, dist=P('Distance Travelled'), tdwns=KTI('Touchdown')):
        if tdwns:
            dist_flown_at_tdwn = dist.array[tdwns.get_last().index]
            self.array = np.ma.abs(dist_flown_at_tdwn - dist.array)
        else:
            self.array = np.zeros_like(dist.array)
            self.array.mask = True


class DistanceTravelled(DerivedParameterNode):
    '''
    Distance travelled in Nautical Miles. Calculated using integral of
    Groundspeed.
    '''

    units = 'nm'

    def derive(self, gspd=P('Groundspeed')):
        self.array = integrate(gspd.array, gspd.frequency, scale=1.0 / 3600.0)


class Drift(DerivedParameterNode):

    align = False
    units = 'deg'

    def derive(self, drift_1=P('Drift (1)'), drift_2=P('Drift (2)')):
        self.array, self.frequency, self.offset = \
            blend_two_parameters(drift_1, drift_2)



################################################################################
# Brakes

class BrakePressure(DerivedParameterNode):
    """
    Gather the recorded brake parameters and convert into a single analogue.

    This node allows for expansion for different types, and possibly
    operation in primary and standby modes.
    """

    align = False

    @classmethod
    def can_operate(cls, available):
        return ('Brake (L) Press' in available and \
                'Brake (R) Press' in available)

    def derive(self, brake_L=P('Brake (L) Press'), brake_R=P('Brake (R) Press')):
        self.array, self.frequency, self.offset = blend_two_parameters(brake_L, brake_R)




################################################################################
# Engine EPR


class Eng_EPRAvg(DerivedParameterNode):
    '''
    '''

    name = 'Eng (*) EPR Avg'
    align = False

    @classmethod
    def can_operate(cls, available):

        return any_of(cls.get_dependency_names(), available)

    def derive(self,
               eng1=P('Eng (1) EPR'),
               eng2=P('Eng (2) EPR'),
               eng3=P('Eng (3) EPR'),
               eng4=P('Eng (4) EPR')):

        engines = vstack_params(eng1, eng2, eng3, eng4)
        self.array = np.ma.average(engines, axis=0)
        self.offset = offset_select('mean', [eng1, eng2, eng3, eng4])


class Eng_EPRMax(DerivedParameterNode):
    '''
    '''

    name = 'Eng (*) EPR Max'
    align = False

    @classmethod
    def can_operate(cls, available):

        return any_of(cls.get_dependency_names(), available)

    def derive(self,
               eng1=P('Eng (1) EPR'),
               eng2=P('Eng (2) EPR'),
               eng3=P('Eng (3) EPR'),
               eng4=P('Eng (4) EPR')):

        engines = vstack_params(eng1, eng2, eng3, eng4)
        self.array = np.ma.max(engines, axis=0)
        self.offset = offset_select('mean', [eng1, eng2, eng3, eng4])


class Eng_EPRMin(DerivedParameterNode):
    '''
    '''

    name = 'Eng (*) EPR Min'
    align = False

    @classmethod
    def can_operate(cls, available):

        return any_of(cls.get_dependency_names(), available)

    def derive(self,
               eng1=P('Eng (1) EPR'),
               eng2=P('Eng (2) EPR'),
               eng3=P('Eng (3) EPR'),
               eng4=P('Eng (4) EPR')):

        engines = vstack_params(eng1, eng2, eng3, eng4)
        self.array = np.ma.min(engines, axis=0)
        self.offset = offset_select('mean', [eng1, eng2, eng3, eng4])


class Eng_EPRMinFor5Sec(DerivedParameterNode):
    '''
    Returns the lowest EPR for up to four engines over five seconds.
    '''

    name = 'Eng (*) EPR Min For 5 Sec'
    units = '%'
    align_frequency = 2
    align_offset = 0

    def derive(self,
               eng_epr_min=P('Eng (*) EPR Min')):

        #self.array = clip(eng_epr_min.array, 5.0, eng_epr_min.frequency, remove='troughs')
        self.array = second_window(eng_epr_min.array, self.frequency, 5)


################################################################################
# Engine Fuel Flow


class Eng_FuelFlow(DerivedParameterNode):
    '''
    '''

    name = 'Eng (*) Fuel Flow'
    units = 'kg/h'
    align = False

    @classmethod
    def can_operate(cls, available):

        return any_of(cls.get_dependency_names(), available)

    def derive(self,
               eng1=P('Eng (1) Fuel Flow'),
               eng2=P('Eng (2) Fuel Flow'),
               eng3=P('Eng (3) Fuel Flow'),
               eng4=P('Eng (4) Fuel Flow')):
        # assume all engines Fuel Flow are record at the same frequency
        engines = vstack_params(eng1, eng2, eng3, eng4)
        self.array = np.ma.sum(engines, axis=0)
        self.offset = offset_select('mean', [eng1, eng2, eng3, eng4])


class Eng_FuelFlowMin(DerivedParameterNode):
    '''
    The minimum recorded Fuel Flow across all engines.
    
    All engines data aligned (using interpolation) and forced the frequency to
    be a higher 4Hz to protect against smoothing of peaks.
    '''

    name = 'Eng (*) Fuel Flow Min'
    units = 'kg/h'
    align_frequency = 4
    align_offset = 0

    @classmethod
    def can_operate(cls, available):
        return any_of(cls.get_dependency_names(), available)

    def derive(self,
               eng1=P('Eng (1) Fuel Flow'),
               eng2=P('Eng (2) Fuel Flow'),
               eng3=P('Eng (3) Fuel Flow'),
               eng4=P('Eng (4) Fuel Flow')):
        engines = vstack_params(eng1, eng2, eng3, eng4)
        self.array = np.ma.min(engines, axis=0)

        
###############################################################################
# Fuel Burn


class Eng_1_FuelBurn(DerivedParameterNode):
    '''
    Amount of fuel burnt since the start of the data.
    '''

    name = 'Eng (1) Fuel Burn'
    units = 'kg'

    def derive(self,
               ff=P('Eng (1) Fuel Flow')):

        flow = repair_mask(ff.array)
        self.array = np.ma.array(integrate(flow / 3600.0, ff.frequency))


class Eng_2_FuelBurn(DerivedParameterNode):
    '''
    Amount of fuel burnt since the start of the data.
    '''

    name = 'Eng (2) Fuel Burn'
    units = 'kg'

    def derive(self,
               ff=P('Eng (2) Fuel Flow')):

        flow = repair_mask(ff.array)
        self.array = np.ma.array(integrate(flow / 3600.0, ff.frequency))


class Eng_3_FuelBurn(DerivedParameterNode):
    '''
    Amount of fuel burnt since the start of the data.
    '''

    name = 'Eng (3) Fuel Burn'
    units = 'kg'

    def derive(self,
               ff=P('Eng (3) Fuel Flow')):

        flow = repair_mask(ff.array)
        self.array = np.ma.array(integrate(flow / 3600.0, ff.frequency))


class Eng_4_FuelBurn(DerivedParameterNode):
    '''
    Amount of fuel burnt since the start of the data.
    '''

    name = 'Eng (4) Fuel Burn'
    units = 'kg'

    def derive(self,
               ff=P('Eng (4) Fuel Flow')):

        flow = repair_mask(ff.array)
        self.array = np.ma.array(integrate(flow / 3600.0, ff.frequency))


class Eng_FuelBurn(DerivedParameterNode):
    '''
    '''

    name = 'Eng (*) Fuel Burn'
    units = 'kg'
    align = False

    @classmethod
    def can_operate(cls, available):

        return any_of(cls.get_dependency_names(), available)

    def derive(self,
               eng1=P('Eng (1) Fuel Burn'),
               eng2=P('Eng (2) Fuel Burn'),
               eng3=P('Eng (3) Fuel Burn'),
               eng4=P('Eng (4) Fuel Burn')):

        engines = vstack_params(eng1, eng2, eng3, eng4)
        self.array = np.ma.sum(engines, axis=0)
        self.offset = offset_select('mean', [eng1, eng2, eng3, eng4])


################################################################################
# Engine Gas Temperature


class Eng_GasTempAvg(DerivedParameterNode):
    '''
    '''

    name = 'Eng (*) Gas Temp Avg'
    units = 'C'
    align = False

    @classmethod
    def can_operate(cls, available):

        return any_of(cls.get_dependency_names(), available)

    def derive(self,
               eng1=P('Eng (1) Gas Temp'),
               eng2=P('Eng (2) Gas Temp'),
               eng3=P('Eng (3) Gas Temp'),
               eng4=P('Eng (4) Gas Temp')):

        engines = vstack_params(eng1, eng2, eng3, eng4)
        self.array = np.ma.average(engines, axis=0)
        self.offset = offset_select('mean', [eng1, eng2, eng3, eng4])


class Eng_GasTempMax(DerivedParameterNode):
    '''
    '''

    name = 'Eng (*) Gas Temp Max'
    units = 'C'
    align = False

    @classmethod
    def can_operate(cls, available):

        return any_of(cls.get_dependency_names(), available)

    def derive(self,
               eng1=P('Eng (1) Gas Temp'),
               eng2=P('Eng (2) Gas Temp'),
               eng3=P('Eng (3) Gas Temp'),
               eng4=P('Eng (4) Gas Temp')):

        engines = vstack_params(eng1, eng2, eng3, eng4)
        self.array = np.ma.max(engines, axis=0)
        self.offset = offset_select('mean', [eng1, eng2, eng3, eng4])


class Eng_GasTempMin(DerivedParameterNode):
    '''
    '''

    name = 'Eng (*) Gas Temp Min'
    units = 'C'
    align = False

    @classmethod
    def can_operate(cls, available):

        return any_of(cls.get_dependency_names(), available)

    def derive(self,
               eng1=P('Eng (1) Gas Temp'),
               eng2=P('Eng (2) Gas Temp'),
               eng3=P('Eng (3) Gas Temp'),
               eng4=P('Eng (4) Gas Temp')):

        engines = vstack_params(eng1, eng2, eng3, eng4)
        self.array = np.ma.min(engines, axis=0)
        self.offset = offset_select('mean', [eng1, eng2, eng3, eng4])


################################################################################
# Engine N1


class Eng_N1Avg(DerivedParameterNode):
    '''
    This returns the avaerage N1 in any sample period for up to four engines.

    All engines data aligned (using interpolation) and forced the frequency to
    be a higher 4Hz to protect against smoothing of peaks.
    '''

    name = 'Eng (*) N1 Avg'
    units = '%'
    align_frequency = 4
    align_offset = 0

    @classmethod
    def can_operate(cls, available):

        return any_of(cls.get_dependency_names(), available)

    def derive(self,
               eng1=P('Eng (1) N1'),
               eng2=P('Eng (2) N1'),
               eng3=P('Eng (3) N1'),
               eng4=P('Eng (4) N1')):

        engines = vstack_params(eng1, eng2, eng3, eng4)
        self.array = np.ma.average(engines, axis=0)


class Eng_N1Max(DerivedParameterNode):
    '''
    This returns the highest N1 in any sample period for up to four engines.

    All engines data aligned (using interpolation) and forced the frequency to
    be a higher 4Hz to protect against smoothing of peaks.
    '''

    name = 'Eng (*) N1 Max'
    units = '%'
    align_frequency = 4
    align_offset = 0

    @classmethod
    def can_operate(cls, available):

        return any_of(cls.get_dependency_names(), available)

    def derive(self,
               eng1=P('Eng (1) N1'),
               eng2=P('Eng (2) N1'),
               eng3=P('Eng (3) N1'),
               eng4=P('Eng (4) N1')):

        engines = vstack_params(eng1, eng2, eng3, eng4)
        self.array = np.ma.max(engines, axis=0)


class Eng_N1Min(DerivedParameterNode):
    '''
    This returns the lowest N1 in any sample period for up to four engines.

    All engines data aligned (using interpolation) and forced the frequency to
    be a higher 4Hz to protect against smoothing of peaks.
    '''

    name = 'Eng (*) N1 Min'
    units = '%'
    align_frequency = 4
    align_offset = 0

    @classmethod
    def can_operate(cls, available):

        return any_of(cls.get_dependency_names(), available)

    def derive(self,
               eng1=P('Eng (1) N1'),
               eng2=P('Eng (2) N1'),
               eng3=P('Eng (3) N1'),
               eng4=P('Eng (4) N1')):

        engines = vstack_params(eng1, eng2, eng3, eng4)
        self.array = np.ma.min(engines, axis=0)


class Eng_N1MinFor5Sec(DerivedParameterNode):
    '''
    Returns the lowest N1 for up to four engines over five seconds.
    '''

    name = 'Eng (*) N1 Min For 5 Sec'
    units = '%'
    align_frequency = 2
    align_offset = 0

    def derive(self,
               eng_n1_min=P('Eng (*) N1 Min')):

        #self.array = clip(eng_n1_min.array, 5.0, eng_n1_min.frequency, remove='troughs')
        self.array = second_window(eng_n1_min.array, self.frequency, 5)


################################################################################
# Engine N2


class Eng_N2Avg(DerivedParameterNode):
    '''
    This returns the avaerage N2 in any sample period for up to four engines.

    All engines data aligned (using interpolation) and forced the frequency to
    be a higher 4Hz to protect against smoothing of peaks.
    '''

    name = 'Eng (*) N2 Avg'
    units = '%'
    align_frequency = 4
    align_offset = 0

    @classmethod
    def can_operate(cls, available):

        return any_of(cls.get_dependency_names(), available)

    def derive(self,
               eng1=P('Eng (1) N2'),
               eng2=P('Eng (2) N2'),
               eng3=P('Eng (3) N2'),
               eng4=P('Eng (4) N2')):

        engines = vstack_params(eng1, eng2, eng3, eng4)
        self.array = np.ma.average(engines, axis=0)


class Eng_N2Max(DerivedParameterNode):
    '''
    This returns the highest N2 in any sample period for up to four engines.

    All engines data aligned (using interpolation) and forced the frequency to
    be a higher 4Hz to protect against smoothing of peaks.
    '''

    name = 'Eng (*) N2 Max'
    units = '%'
    align_frequency = 4
    align_offset = 0

    @classmethod
    def can_operate(cls, available):

        return any_of(cls.get_dependency_names(), available)

    def derive(self,
               eng1=P('Eng (1) N2'),
               eng2=P('Eng (2) N2'),
               eng3=P('Eng (3) N2'),
               eng4=P('Eng (4) N2')):

        engines = vstack_params(eng1, eng2, eng3, eng4)
        self.array = np.ma.max(engines, axis=0)


class Eng_N2Min(DerivedParameterNode):
    '''
    This returns the lowest N2 in any sample period for up to four engines.

    All engines data aligned (using interpolation) and forced the frequency to
    be a higher 4Hz to protect against smoothing of peaks.
    '''

    name = 'Eng (*) N2 Min'
    units = '%'
    align_frequency = 4
    align_offset = 0

    @classmethod
    def can_operate(cls, available):

        return any_of(cls.get_dependency_names(), available)

    def derive(self,
               eng1=P('Eng (1) N2'),
               eng2=P('Eng (2) N2'),
               eng3=P('Eng (3) N2'),
               eng4=P('Eng (4) N2')):

        engines = vstack_params(eng1, eng2, eng3, eng4)
        self.array = np.ma.min(engines, axis=0)


################################################################################
# Engine N3


class Eng_N3Avg(DerivedParameterNode):
    '''
    This returns the average N3 in any sample period for up to four engines.

    All engines data aligned (using interpolation) and forced the frequency to
    be a higher 4Hz to protect against smoothing of peaks.
    '''

    name = 'Eng (*) N3 Avg'
    units = '%'
    align_frequency = 4
    align_offset = 0

    @classmethod
    def can_operate(cls, available):

        return any_of(cls.get_dependency_names(), available)

    def derive(self,
               eng1=P('Eng (1) N3'),
               eng2=P('Eng (2) N3'),
               eng3=P('Eng (3) N3'),
               eng4=P('Eng (4) N3')):

        engines = vstack_params(eng1, eng2, eng3, eng4)
        self.array = np.ma.average(engines, axis=0)


class Eng_N3Max(DerivedParameterNode):
    '''
    This returns the highest N3 in any sample period for up to four engines.

    All engines data aligned (using interpolation) and forced the frequency to
    be a higher 4Hz to protect against smoothing of peaks.
    '''

    name = 'Eng (*) N3 Max'
    units = '%'
    align_frequency = 4
    align_offset = 0

    @classmethod
    def can_operate(cls, available):

        return any_of(cls.get_dependency_names(), available)

    def derive(self,
               eng1=P('Eng (1) N3'),
               eng2=P('Eng (2) N3'),
               eng3=P('Eng (3) N3'),
               eng4=P('Eng (4) N3')):

        engines = vstack_params(eng1, eng2, eng3, eng4)
        self.array = np.ma.max(engines, axis=0)


class Eng_N3Min(DerivedParameterNode):
    '''
    This returns the lowest N3 in any sample period for up to four engines.

    All engines data aligned (using interpolation) and forced the frequency to
    be a higher 4Hz to protect against smoothing of peaks.
    '''

    name = 'Eng (*) N3 Min'
    units = '%'
    align_frequency = 4
    align_offset = 0

    @classmethod
    def can_operate(cls, available):

        return any_of(cls.get_dependency_names(), available)

    def derive(self,
               eng1=P('Eng (1) N3'),
               eng2=P('Eng (2) N3'),
               eng3=P('Eng (3) N3'),
               eng4=P('Eng (4) N3')):

        engines = vstack_params(eng1, eng2, eng3, eng4)
        self.array = np.ma.min(engines, axis=0)


################################################################################
# Engine Np


class Eng_NpAvg(DerivedParameterNode):
    '''
    This returns the average Np in any sample period for up to four engines.

    All engines data aligned (using interpolation) and forced the frequency to
    be a higher 4Hz to protect against smoothing of peaks.
    '''

    name = 'Eng (*) Np Avg'
    units = '%'
    align_frequency = 4
    align_offset = 0

    @classmethod
    def can_operate(cls, available):

        return any_of(cls.get_dependency_names(), available)

    def derive(self,
               eng1=P('Eng (1) Np'),
               eng2=P('Eng (2) Np'),
               eng3=P('Eng (3) Np'),
               eng4=P('Eng (4) Np')):

        engines = vstack_params(eng1, eng2, eng3, eng4)
        self.array = np.ma.average(engines, axis=0)


class Eng_NpMax(DerivedParameterNode):
    '''
    This returns the highest Np in any sample period for up to four engines.

    All engines data aligned (using interpolation) and forced the frequency to
    be a higher 4Hz to protect against smoothing of peaks.
    '''

    name = 'Eng (*) Np Max'
    units = '%'
    align_frequency = 4
    align_offset = 0

    @classmethod
    def can_operate(cls, available):

        return any_of(cls.get_dependency_names(), available)

    def derive(self,
               eng1=P('Eng (1) Np'),
               eng2=P('Eng (2) Np'),
               eng3=P('Eng (3) Np'),
               eng4=P('Eng (4) Np')):

        engines = vstack_params(eng1, eng2, eng3, eng4)
        self.array = np.ma.max(engines, axis=0)


class Eng_NpMin(DerivedParameterNode):
    '''
    This returns the lowest Np in any sample period for up to four engines.

    All engines data aligned (using interpolation) and forced the frequency to
    be a higher 4Hz to protect against smoothing of peaks.
    '''

    name = 'Eng (*) Np Min'
    units = '%'
    align_frequency = 4
    align_offset = 0

    @classmethod
    def can_operate(cls, available):

        return any_of(cls.get_dependency_names(), available)

    def derive(self,
               eng1=P('Eng (1) Np'),
               eng2=P('Eng (2) Np'),
               eng3=P('Eng (3) Np'),
               eng4=P('Eng (4) Np')):

        engines = vstack_params(eng1, eng2, eng3, eng4)
        self.array = np.ma.min(engines, axis=0)


################################################################################
# Engine Oil Pressure


class Eng_OilPressAvg(DerivedParameterNode):
    '''
    '''

    name = 'Eng (*) Oil Press Avg'
    units = 'psi'
    align = False

    @classmethod
    def can_operate(cls, available):

        return any_of(cls.get_dependency_names(), available)

    def derive(self,
               eng1=P('Eng (1) Oil Press'),
               eng2=P('Eng (2) Oil Press'),
               eng3=P('Eng (3) Oil Press'),
               eng4=P('Eng (4) Oil Press')):

        engines = vstack_params(eng1, eng2, eng3, eng4)
        self.array = np.ma.average(engines, axis=0)
        self.offset = offset_select('mean', [eng1, eng2, eng3, eng4])


class Eng_OilPressMax(DerivedParameterNode):
    '''
    '''

    name = 'Eng (*) Oil Press Max'
    units = 'psi'
    align = False

    @classmethod
    def can_operate(cls, available):

        return any_of(cls.get_dependency_names(), available)

    def derive(self,
               eng1=P('Eng (1) Oil Press'),
               eng2=P('Eng (2) Oil Press'),
               eng3=P('Eng (3) Oil Press'),
               eng4=P('Eng (4) Oil Press')):

        engines = vstack_params(eng1, eng2, eng3, eng4)
        self.array = np.ma.max(engines, axis=0)
        self.offset = offset_select('mean', [eng1, eng2, eng3, eng4])


class Eng_OilPressMin(DerivedParameterNode):
    '''
    '''

    name = 'Eng (*) Oil Press Min'
    units = 'psi'
    align = False

    @classmethod
    def can_operate(cls, available):

        return any_of(cls.get_dependency_names(), available)

    def derive(self,
               eng1=P('Eng (1) Oil Press'),
               eng2=P('Eng (2) Oil Press'),
               eng3=P('Eng (3) Oil Press'),
               eng4=P('Eng (4) Oil Press')):

        engines = vstack_params(eng1, eng2, eng3, eng4)
        self.array = np.ma.min(engines, axis=0)
        self.offset = offset_select('mean', [eng1, eng2, eng3, eng4])


################################################################################
# Engine Oil Quantity


class Eng_OilQtyAvg(DerivedParameterNode):
    '''
    '''

    name = 'Eng (*) Oil Qty Avg'
    align = False

    @classmethod
    def can_operate(cls, available):

        return any_of(cls.get_dependency_names(), available)

    def derive(self,
               eng1=P('Eng (1) Oil Qty'),
               eng2=P('Eng (2) Oil Qty'),
               eng3=P('Eng (3) Oil Qty'),
               eng4=P('Eng (4) Oil Qty')):

        engines = vstack_params(eng1, eng2, eng3, eng4)
        self.array = np.ma.average(engines, axis=0)
        self.offset = offset_select('mean', [eng1, eng2, eng3, eng4])


class Eng_OilQtyMax(DerivedParameterNode):
    '''
    '''

    name = 'Eng (*) Oil Qty Max'
    align = False

    @classmethod
    def can_operate(cls, available):

        return any_of(cls.get_dependency_names(), available)

    def derive(self,
               eng1=P('Eng (1) Oil Qty'),
               eng2=P('Eng (2) Oil Qty'),
               eng3=P('Eng (3) Oil Qty'),
               eng4=P('Eng (4) Oil Qty')):

        engines = vstack_params(eng1, eng2, eng3, eng4)
        self.array = np.ma.max(engines, axis=0)
        self.offset = offset_select('mean', [eng1, eng2, eng3, eng4])


class Eng_OilQtyMin(DerivedParameterNode):
    '''
    '''

    name = 'Eng (*) Oil Qty Min'
    align = False

    @classmethod
    def can_operate(cls, available):

        return any_of(cls.get_dependency_names(), available)

    def derive(self,
               eng1=P('Eng (1) Oil Qty'),
               eng2=P('Eng (2) Oil Qty'),
               eng3=P('Eng (3) Oil Qty'),
               eng4=P('Eng (4) Oil Qty')):

        engines = vstack_params(eng1, eng2, eng3, eng4)
        self.array = np.ma.min(engines, axis=0)
        self.offset = offset_select('mean', [eng1, eng2, eng3, eng4])


################################################################################
# Engine Oil Temperature


class Eng_OilTempAvg(DerivedParameterNode):
    '''
    '''

    name = 'Eng (*) Oil Temp Avg'
    units = 'C'
    align = False

    @classmethod
    def can_operate(cls, available):

        return any_of(cls.get_dependency_names(), available)

    def derive(self,
               eng1=P('Eng (1) Oil Temp'),
               eng2=P('Eng (2) Oil Temp'),
               eng3=P('Eng (3) Oil Temp'),
               eng4=P('Eng (4) Oil Temp')):

        engines = vstack_params(eng1, eng2, eng3, eng4)
        avg_array = np.ma.average(engines, axis=0)
        if np.ma.count(avg_array) != 0:
            self.array = avg_array
            self.offset = offset_select('mean', [eng1, eng2, eng3, eng4])
        else:
            # Some aircraft have no oil temperature sensors installed, so
            # quit now if there is no valid result.
            self.array = np_ma_masked_zeros_like(avg_array)


class Eng_OilTempMax(DerivedParameterNode):
    '''
    '''

    name = 'Eng (*) Oil Temp Max'
    units = 'C'
    align = False

    @classmethod
    def can_operate(cls, available):

        return any_of(cls.get_dependency_names(), available)

    def derive(self,
               eng1=P('Eng (1) Oil Temp'),
               eng2=P('Eng (2) Oil Temp'),
               eng3=P('Eng (3) Oil Temp'),
               eng4=P('Eng (4) Oil Temp')):

        engines = vstack_params(eng1, eng2, eng3, eng4)
        max_array = np.ma.max(engines, axis=0)
        if np.ma.count(max_array) != 0:
            self.array = max_array
            self.offset = offset_select('mean', [eng1, eng2, eng3, eng4])
        else:
            # Some aircraft have no oil temperature sensors installed, so
            # quit now if there is no valid result.
            self.array = np_ma_masked_zeros_like(max_array)


class Eng_OilTempMin(DerivedParameterNode):
    '''
    '''

    name = 'Eng (*) Oil Temp Min'
    units = 'C'
    align = False

    @classmethod
    def can_operate(cls, available):

        return any_of(cls.get_dependency_names(), available)

    def derive(self,
               eng1=P('Eng (1) Oil Temp'),
               eng2=P('Eng (2) Oil Temp'),
               eng3=P('Eng (3) Oil Temp'),
               eng4=P('Eng (4) Oil Temp')):

        engines = vstack_params(eng1, eng2, eng3, eng4)
        min_array = np.ma.min(engines, axis=0)
        if np.ma.count(min_array) != 0:
            self.array = min_array
            self.offset = offset_select('mean', [eng1, eng2, eng3, eng4])
        else:
            # Some aircraft have no oil temperature sensors installed, so
            # quit now if there is no valid result.
            self.array = np_ma_masked_zeros_like(min_array)


################################################################################
# Engine Torque


class Eng_TorqueAvg(DerivedParameterNode):
    '''
    '''

    name = 'Eng (*) Torque Avg'
    units = 'ft.lb'
    align = False

    @classmethod
    def can_operate(cls, available):

        return any_of(cls.get_dependency_names(), available)

    def derive(self,
               eng1=P('Eng (1) Torque'),
               eng2=P('Eng (2) Torque'),
               eng3=P('Eng (3) Torque'),
               eng4=P('Eng (4) Torque')):

        engines = vstack_params(eng1, eng2, eng3, eng4)
        self.array = np.ma.average(engines, axis=0)
        self.offset = offset_select('mean', [eng1, eng2, eng3, eng4])


class Eng_TorqueMax(DerivedParameterNode):
    '''
    '''

    name = 'Eng (*) Torque Max'
    units = 'ft.lb'
    align = False

    @classmethod
    def can_operate(cls, available):

        return any_of(cls.get_dependency_names(), available)

    def derive(self,
               eng1=P('Eng (1) Torque'),
               eng2=P('Eng (2) Torque'),
               eng3=P('Eng (3) Torque'),
               eng4=P('Eng (4) Torque')):

        engines = vstack_params(eng1, eng2, eng3, eng4)
        self.array = np.ma.max(engines, axis=0)
        self.offset = offset_select('mean', [eng1, eng2, eng3, eng4])


class Eng_TorqueMin(DerivedParameterNode):
    '''
    '''

    name = 'Eng (*) Torque Min'
    units = 'ft.lb'
    align = False

    @classmethod
    def can_operate(cls, available):

        return any_of(cls.get_dependency_names(), available)

    def derive(self,
               eng1=P('Eng (1) Torque'),
               eng2=P('Eng (2) Torque'),
               eng3=P('Eng (3) Torque'),
               eng4=P('Eng (4) Torque')):

        engines = vstack_params(eng1, eng2, eng3, eng4)
        self.array = np.ma.min(engines, axis=0)
        self.offset = offset_select('mean', [eng1, eng2, eng3, eng4])


################################################################################
# Engine Vibration (N1)


class Eng_VibN1Max(DerivedParameterNode):
    '''
    This derived parameter condenses all the available first shaft order
    vibration measurements into a single consolidated value.
    '''

    name = 'Eng (*) Vib N1 Max'
    align = False

    @classmethod
    def can_operate(cls, available):

        return any_of(cls.get_dependency_names(), available)

    def derive(self,
               eng1=P('Eng (1) Vib N1'),
               eng2=P('Eng (2) Vib N1'),
               eng3=P('Eng (3) Vib N1'),
               eng4=P('Eng (4) Vib N1'),
               fan1=P('Eng (1) Vib N1 Fan'),
               fan2=P('Eng (2) Vib N1 Fan'),
               lpt1=P('Eng (1) Vib N1 Turbine'),
               lpt2=P('Eng (2) Vib N1 Turbine')):

        engines = vstack_params(eng1, eng2, eng3, eng4, fan1, fan2, lpt1, lpt2)
        self.array = np.ma.max(engines, axis=0)
        self.offset = offset_select('mean', [eng1, eng2, eng3, eng4, fan1, fan2, lpt1, lpt2])


################################################################################
# Engine Vibration (N2)


class Eng_VibN2Max(DerivedParameterNode):
    '''
    This derived parameter condenses all the available second shaft order
    vibration measurements into a single consolidated value.
    '''

    name = 'Eng (*) Vib N2 Max'
    align = False

    @classmethod
    def can_operate(cls, available):

        return any_of(cls.get_dependency_names(), available)

    def derive(self,
               eng1=P('Eng (1) Vib N2'),
               eng2=P('Eng (2) Vib N2'),
               eng3=P('Eng (3) Vib N2'),
               eng4=P('Eng (4) Vib N2'),
               hpc1=P('Eng (1) Vib N2 Compressor'),
               hpc2=P('Eng (2) Vib N2 Compressor'),
               hpt1=P('Eng (1) Vib N2 Turbine'),
               hpt2=P('Eng (2) Vib N2 Turbine')):

        engines = vstack_params(eng1, eng2, eng3, eng4, hpc1, hpc2, hpt1, hpt2)
        self.array = np.ma.max(engines, axis=0)
        self.offset = offset_select('mean', [eng1, eng2, eng3, eng4, hpc1, hpc2, hpt1, hpt2])


################################################################################
# Engine Vibration (N3)


class Eng_VibN3Max(DerivedParameterNode):
    '''
    This derived parameter condenses all the available third shaft order
    vibration measurements into a single consolidated value.
    '''

    name = 'Eng (*) Vib N3 Max'
    align = False

    @classmethod
    def can_operate(cls, available):

        return any_of(cls.get_dependency_names(), available)

    def derive(self,
               eng1=P('Eng (1) Vib N3'),
               eng2=P('Eng (2) Vib N3'),
               eng3=P('Eng (3) Vib N3'),
               eng4=P('Eng (4) Vib N3')):

        engines = vstack_params(eng1, eng2, eng3, eng4)
        self.array = np.ma.max(engines, axis=0)
        self.offset = offset_select('mean', [eng1, eng2, eng3, eng4])


################################################################################
# Engine Vibration (Broadband)


class Eng_VibBroadbandMax(DerivedParameterNode):
    '''
    This derived parameter condenses all the available third shaft order
    vibration measurements into a single consolidated value.
    '''

    name = 'Eng (*) Vib Broadband Max'
    align = False

    @classmethod
    def can_operate(cls, available):
        
        return any_of(cls.get_dependency_names(), available)

    def derive(self,
               eng1=P('Eng (1) Vib Broadband'),
               eng2=P('Eng (2) Vib Broadband'),
               eng3=P('Eng (3) Vib Broadband'),
               eng4=P('Eng (4) Vib Broadband'),
               eng1_accel_a=P('Eng (1) Vib Broadband Accel A'),
               eng2_accel_a=P('Eng (2) Vib Broadband Accel A'),
               eng3_accel_a=P('Eng (3) Vib Broadband Accel A'),
               eng4_accel_a=P('Eng (4) Vib Broadband Accel A'),
               eng1_accel_b=P('Eng (1) Vib Broadband Accel B'),
               eng2_accel_b=P('Eng (2) Vib Broadband Accel B'),
               eng3_accel_b=P('Eng (3) Vib Broadband Accel B'),
               eng4_accel_b=P('Eng (4) Vib Broadband Accel B')):
        
        params = (eng1, eng2, eng3, eng4,
                  eng1_accel_a, eng2_accel_a, eng3_accel_a, eng4_accel_a,
                  eng1_accel_b, eng2_accel_b, eng3_accel_b, eng4_accel_b)

        engines = vstack_params(*params)
        self.array = np.ma.max(engines, axis=0)
        self.offset = offset_select('mean', params)


class FuelQty(DerivedParameterNode):
    '''
    May be supplanted by an LFL parameter of the same name if available.

    Sum of fuel in left, right and middle tanks where available.
    '''

    align = False

    @classmethod
    def can_operate(cls, available):

        return any_of(cls.get_dependency_names(), available)

    def derive(self,
               fuel_qty1=P('Fuel Qty (1)'),
               fuel_qty2=P('Fuel Qty (2)'),
               fuel_qty3=P('Fuel Qty (3)'),
               fuel_qty_aux=P('Fuel Qty (Aux)')):
        params = []
        for param in (fuel_qty1, fuel_qty2, fuel_qty3, fuel_qty_aux):
            if not param:
                continue
            # Repair array masks to ensure that the summed values are not too small
            # because they do not include masked values.
            try:
                param.array = repair_mask(param.array)
            except ValueError as err:
                # Q: Should we be creating a summed Fuel Qty parameter when
                # omitting a masked parameter? The resulting array will contain
                # values lower than expected. The same problem will occur if
                # a parameter has been marked invalid, though we will not
                # be aware of the problem within a derive method.
                self.warning('Skipping %s while calculating %s: %s. Summed '
                             'fuel quantity may be lower than expected.',
                             param, self, err)
            else:
                params.append(param)

        try:
            stacked_params = vstack_params(*params)
            self.array = np.ma.sum(stacked_params, axis=0)
            self.offset = offset_select('mean', params)
        except:
            # In the case where params are all invalid or empty, return an
            # empty array like the last (inherently recorded) array.
            self.array = np_ma_masked_zeros_like(param.array)
            self.offset = 0.0



################################################################################

## There is no difference between the two sources, and the sample rate is so low as to make merging pointless.
##class GrossWeight(DerivedParameterNode):
    ##'''
    ##Merges alternate gross weight measurements. 757-DHK frame applies.
    ##'''
    ##units = 'kg'
    ##align = False

    ##def derive(self,
               ##source_L = P('Gross Weight (L)'),
               ##source_R = P('Gross Weight (R)'),
               ##frame = A('Frame')):

        ##if frame.value in ['757-DHL']:
            ##self.array, self.frequency, self.offset = \
                ##blend_two_parameters(source_L, source_R)

        ##else:
            ##raise DataFrameError(self.name, frame.value)

    

class GrossWeightSmoothed(DerivedParameterNode):
    '''
    Gross weight is usually sampled at a low rate and can be very poor in the
    climb, often indicating an increase in weight at takeoff and this effect
    may not end until the aircraft levels in the cruise. Also some aircraft
    weight data saturates at high AUW values, and while the POLARIS Analysis
    Engine can mask this data a subsitute is needed for takeoff weight (hence
    V2) calculations. This can only be provided by extrapolation backwards
    from data available later in the flight.

    This routine makes the best of both worlds by using fuel flow to compute
    short term changes in weight and mapping this onto the level attitude
    data. We avoid using the recorded fuel weight in this calculation,
    however it is used in the Zero Fuel Weight calculation.
    '''
    units = 'kgs'

    def derive(self, ff=P('Eng (*) Fuel Flow'),
               gw=P('Gross Weight'),
               climbs=S('Climbing'),
               descends=S('Descending'),
               fast=S('Fast')):

        gw_masked = gw.array.copy()
        gw_masked = mask_inside_slices(gw.array, climbs.get_slices())
        gw_masked = mask_inside_slices(gw.array, descends.get_slices())
        gw_masked = mask_outside_slices(gw.array, fast.get_slices())

        gw_nonzero = gw.array.nonzero()[0]

        try:
            gw_valid_index = gw_masked.nonzero()[0][-1]
        except IndexError:
            self.warning(
                "'%s' had no valid samples within '%s' section, but outside "
                "of '%s' and '%s'. Reverting to '%s'.", self.name, fast.name,
                climbs.name, descends.name, gw.name)
            self.array = gw.array
            return

        flow = repair_mask(ff.array)
        fuel_to_burn = np.ma.array(integrate(flow / 3600.0, ff.frequency,
                                             direction='reverse'))

        offset = gw_masked[gw_valid_index] - fuel_to_burn[gw_valid_index]

        self.array = fuel_to_burn + offset

        # Test that the resulting array is sensible compared with Gross Weight.
        test_index = len(gw_nonzero) / 2
        test_difference = \
            abs(gw.array[test_index] - self.array[test_index]) > 1000
        if test_difference > 1000: # Q: Is 1000 too large?
            raise ValueError(
                "'%s' difference from '%s' at half-way point is greater than "
                "'%s': '%s'." % self.name, gw.name, 1000, test_difference)


class Groundspeed(DerivedParameterNode):
    """
    This caters for cases where some preprocessing is required.
    :param frame: The frame attribute, e.g. '737-i'
    :type frame: An attribute
    :returns groundspeed as the mean between two valid sensors.
    :type parameter object.
    """
    units = 'kts'
    align = False

    @classmethod
    def can_operate(cls, available):
        return all_of(('Altitude STD','Groundspeed (1)','Groundspeed (2)'),
                      available)

    def derive(self,
               alt = P('Altitude STD'),
               source_A = P('Groundspeed (1)'),
               source_B = P('Groundspeed (2)'),
               frame = A('Frame')):

        frame_name = frame.value if frame else ''

        if frame_name in ['757-DHL']:
            # The coding in this frame is unique as it only uses two bits for
            # the first digit of the BCD-encoded groundspeed, limiting the
            # recorded value range to 399 kts. At altitude the aircraft can
            # exceed this so a fiddle is required to sort this out.
            altitude = align(alt, source_A) # Caters for different sample rates.
            adjust_A = np.logical_and(source_A.array<200, altitude>8000).data*400
            source_A.array += adjust_A
            adjust_B = np.logical_and(source_B.array<200, altitude>8000).data*400
            source_B.array += adjust_B
            self.array, self.frequency, self.offset = \
                blend_two_parameters(source_A, source_B)

        else:
            raise DataFrameError(self.name, frame_name)


class FlapAngle(DerivedParameterNode):
    '''
    Gather the recorded flap parameters and convert into a single analogue.
    '''

    align = False
    units = 'deg'

    @classmethod
    def can_operate(cls, available):
        flap_angles = (
            'Flap Angle (L)', 'Flap Angle (R)',
            'Flap Angle (L) Inboard', 'Flap Angle (R) Inboard',
        )
        flap_combo = any_of(flap_angles, available)
        herc_flap = 'Altitude AAL' in available and \
            not [p for p in flap_angles if p in available]
        return flap_combo or herc_flap

    def derive(self,
               flap_A=P('Flap Angle (L)'),
               flap_B=P('Flap Angle (R)'),
               flap_A_inboard=P('Flap Angle (L) Inboard'),
               flap_B_inboard=P('Flap Angle (R) Inboard'),
               frame=A('Frame'),
               alt_aal=P('Altitude AAL')):

        frame_name = frame.value if frame else ''
        flap_A = flap_A or flap_A_inboard
        flap_B = flap_B or flap_B_inboard
        
        if frame_name in ['747-200-GE', '747-200-PW', '747-200-AP-BIB']:
            # Only the right inboard flap is instrumented.
            self.array = flap_B.array
        elif flap_A or flap_B:
            # By default, blend the two parameters.
            self.array, self.frequency, self.offset = blend_two_parameters(
                flap_A, flap_B)
        else:
            assert frame_name == 'L382-Hercules'
            # HERCULES ONLY!
            # Flap is not recorded, so invent one of the correct length.
            flap_herc = np_ma_zeros_like(alt_aal.array)
    
            # Takeoff is normally with 50% flap382
            _, toffs = slices_from_to(alt_aal.array, 0.0, 1000.0)
            flap_herc[:toffs[0].stop] = 50.0
    
            # Assume 50% from 2000 to 1000ft, and 100% thereafter on the approach.
            _, apps = slices_from_to(alt_aal.array, 2000.0, 0.0)
            flap_herc[apps[-1].start:] = np.ma.where(alt_aal.array[apps[-1].start:]>1000.0,50.0,100.0)
    
            self.array = np.ma.array(flap_herc)


'''
class SlatSurface(DerivedParameterNode):
    """
    """
    s1f = M('Slat (1) Fully Extended'),
    s1t = M('Slat (1) In Transit'),
    s1m = M('Slat (1) Mid Extended'),

    s1f = M('Slat (1) Fully Extended'),
    s1t = M('Slat (1) In Transit'),
    s1m = M('Slat (1) Mid Extended'),

    s1f = M('Slat (1) Fully Extended'),
    s1t = M('Slat (1) In Transit'),
    s1m = M('Slat (1) Mid Extended'),

    s1f = M('Slat (1) Fully Extended'),
    s1t = M('Slat (1) In Transit'),
    s1m = M('Slat (1) Mid Extended'),

    s1f = M('Slat (1) Fully Extended'),
    s1t = M('Slat (1) In Transit'),
    s1m = M('Slat (1) Mid Extended'),

    s1f = M('Slat (1) Fully Extended'),
    s1t = M('Slat (1) In Transit'),
    s1m = M('Slat (1) Mid Extended'),
'''

class Slat(DerivedParameterNode):
    """
    Steps raw Slat angle into detents.
    """
    def derive(self, slat=P('Slat Surface'), series=A('Series'), family=A('Family')):
        try:
            slat_steps = get_slat_map(series.value, family.value)
        except KeyError:
            # no slats mapping, round to nearest 5 degrees
            self.warning("No slat settings - rounding to nearest 5")
            # round to nearest 5 degrees
            self.array = round_to_nearest(slat.array, 5.0)
        else:
            self.array = step_values(slat.array, slat.frequency, slat_steps)


class SlopeToLanding(DerivedParameterNode):
    """
    This parameter was developed as part of the Artificical Intelligence
    analysis of approach profiles, 'Identifying Abnormalities in Aircraft
    Flight Data and Ranking their Impact on the Flight' by Dr Edward Smart,
    Institute of Industrial Research, University of Portsmouth.
    http://eprints.port.ac.uk/4141/
    """
    def derive(self, alt_aal=P('Altitude AAL'), dist=P('Distance To Landing')):
        self.array = alt_aal.array / (dist.array * FEET_PER_NM)



'''

TODO: Revise computation of sliding motion

class GroundspeedAlongTrack(DerivedParameterNode):
    """
    Inertial smoothing provides computation of groundspeed data when the
    recorded groundspeed is unreliable. For example, during sliding motion on
    a runway during deceleration. This is not good enough for long period
    computation, but is an improvement over aircraft where the groundspeed
    data stops at 40kn or thereabouts.
    """
    def derive(self, gndspd=P('Groundspeed'),
               at=P('Acceleration Along Track'),
               alt_aal=P('Altitude AAL'),
               glide = P('ILS Glideslope')):
        at_washout = first_order_washout(at.array, AT_WASHOUT_TC, gndspd.hz,
                                         gain=GROUNDSPEED_LAG_TC*GRAVITY_METRIC)
        self.array = first_order_lag(gndspd.array*KTS_TO_MPS + at_washout,
                                     GROUNDSPEED_LAG_TC,gndspd.hz)


        """
        #-------------------------------------------------------------------
        # TEST OUTPUT TO CSV FILE FOR DEBUGGING ONLY
        # TODO: REMOVE THIS SECTION BEFORE RELEASE
        #-------------------------------------------------------------------
        import csv
        spam = csv.writer(open('beans.csv', 'wb'))
        spam.writerow(['at', 'gndspd', 'at_washout', 'self', 'alt_aal','glide'])
        for showme in range(0, len(at.array)):
            spam.writerow([at.array.data[showme],
                           gndspd.array.data[showme]*KTS_TO_FPS,
                           at_washout[showme],
                           self.array.data[showme],
                           alt_aal.array[showme],glide.array[showme]])
        #-------------------------------------------------------------------
        # TEST OUTPUT TO CSV FILE FOR DEBUGGING ONLY
        # TODO: REMOVE THIS SECTION BEFORE RELEASE
        #-------------------------------------------------------------------
        """
'''

class HeadingContinuous(DerivedParameterNode):
    """
    For all internal computing purposes we use this parameter which does not
    jump as it passes through North. To recover the compass display, modulus
    (val % 360 in Python) returns the value to display to the user.
    """
    units = 'deg'
    
    def derive(self, head_mag=P('Heading')):
        self.array = repair_mask(straighten_headings(head_mag.array))


# TODO: Absorb this derived parameter into the 'Holding' flight phase.
class HeadingIncreasing(DerivedParameterNode):
    """
    This parameter is computed to allow holding patterns to be identified. As
    the aircraft can enter a hold turning in one direction, then do a
    teardrop and continue with turns in the opposite direction, we are
    interested in the total angular changes, not the sign of these changes.
    """
    units = 'deg'
    
    def derive(self, head=P('Heading Continuous')):
        rot = np.ma.ediff1d(head.array, to_begin = 0.0)
        self.array = integrate(np.ma.abs(rot), head.frequency)


class HeadingTrueContinuous(DerivedParameterNode):
    '''
    For all internal computing purposes we use this parameter which does not
    jump as it passes through North. To recover the compass display, modulus
    (val % 360 in Python) returns the value to display to the user.
    '''
    units = 'deg'
    
    def derive(self, hdg=P('Heading True')):
        self.array = repair_mask(straighten_headings(hdg.array))


class Heading(DerivedParameterNode):
    """
    Compensates for magnetic variation, which will have been computed
    previously based on the magnetic declanation at the aricraft's location.
    """
    units = 'deg'
    
    def derive(self, head_true=P('Heading True Continuous'),
               mag_var=P('Magnetic Variation')):
        self.array = (head_true.array - mag_var.array) % 360.0


class HeadingTrue(DerivedParameterNode):
    """
    Compensates for magnetic variation, which will have been computed
    previously.
    
    The Magnetic Variation from identified Takeoff and Landing runways is
    taken in preference to that calculated based on geographical latitude and
    longitude in order to account for any compass drift or out of date
    magnetic variation databases on the aircraft.
    """
    units = 'deg'
    
    @classmethod
    def can_operate(cls, available):
        return 'Heading Continuous' in available and \
               any_of(('Magnetic Variation From Runway', 'Magnetic Variation'),
                      available)
        
    def derive(self, head=P('Heading Continuous'),
               rwy_var=P('Magnetic Variation From Runway'),
               mag_var=P('Magnetic Variation')):
        if rwy_var and np.ma.count(rwy_var.array):
            # use this in preference
            var = rwy_var.array
        else:
            var = mag_var.array
        self.array = (head.array + var) % 360.0


class ILSFrequency(DerivedParameterNode):
    """
    This code is based upon the normal operation of an Instrument Landing
    System whereby the left and right receivers are tuned to the same runway
    ILS frequency. This allows independent monitoring of the approach by the
    two crew.

    If there is a problem with the system, users can inspect the (1) and (2)
    signals separately, although the normal use will show valid ILS data when
    both are tuned to the same frequency.
    """

    name = "ILS Frequency"
    units='MHz'
    align = False

    @classmethod
    def can_operate(cls, available):
        return ('ILS (1) Frequency' in available and
                'ILS (2) Frequency' in available) or \
               ('ILS-VOR (1) Frequency' in available)
    
    def derive(self, f1=P('ILS (1) Frequency'),f2=P('ILS (2) Frequency'),
               f1v=P('ILS-VOR (1) Frequency'), f2v=P('ILS-VOR (2) Frequency')):
                

        #TODO: Extend to allow for three-receiver installations


        if f1 and f2:
            first = f1.array
            second = f2.array
        else:
            if f1v and f2v==None:
                # Some aircraft have inoperative ILS-VOR (2) systems, which
                # record frequencies outside the valid range.
                first = f1v.array
            elif f1v and f2v:
                first = f1v.array
                second = f2v.array
            else:
                raise "Unrecognised set of ILS frequency parameters"

        # Mask invalid frequencies
        f1_trim = filter_vor_ils_frequencies(first, 'ILS')
        if f1v and f2v==None:
            mask = first.mask
        else:
            # We look for both
            # receivers being tuned together to form a valid signal
            f2_trim = filter_vor_ils_frequencies(second, 'ILS')
            # and mask where the two receivers are not matched
            mask = np.ma.masked_not_equal(f1_trim - f2_trim, 0.0).mask

        self.array = np.ma.array(data=f1_trim.data, mask=mask)


class ILSLocalizer(DerivedParameterNode):

    # List the minimum acceptable parameters here
    @classmethod
    def can_operate(cls, available):
        return any_of(('ILS (1) Localizer', 'ILS (2) Localizer'), available)\
               or\
               any_of(('ILS Localizer (Capt)', 'ILS Localizer (Azimuth)'), available)

    name = "ILS Localizer"
    units = 'dots'
    align = False

    def derive(self, loc_1=P('ILS (1) Localizer'),loc_2=P('ILS (2) Localizer'),
               loc_c=P('ILS Localizer (Capt)'),loc_az=P('ILS Localizer (Azimuth)')):
        if loc_1 or loc_2:
            self.array, self.frequency, self.offset = blend_two_parameters(loc_1, loc_2)
        else:
            self.array, self.frequency, self.offset = blend_two_parameters(loc_c, loc_az)


class ILSGlideslope(DerivedParameterNode):

    """
    This derived parameter merges the available sources into a single
    consolidated parameter. The more complex form of parameter blending is
    used to allow for many permutations.
    """

    name = "ILS Glideslope"
    units = 'dots'
    align = False

    @classmethod
    def can_operate(cls, available):
        return any_of(cls.get_dependency_names(), available)
    
    def derive(self,
               source_A=P('ILS (1) Glideslope'),
               source_B=P('ILS (2) Glideslope'),
               source_C=P('ILS (3) Glideslope'),
               
               source_E=P('ILS (L) Glideslope'),
               source_F=P('ILS (R) Glideslope'),
               source_G=P('ILS (C) Glideslope'),
               
               source_J=P('ILS (EFIS) Glideslope'),

               source_M=P('ILS Glideslope (Capt)'),
               source_N=P('ILS Glideslope (FO)'),
               ):
        sources = [source_A, source_B, source_C,
                   source_E, source_F, source_G,
                   source_J,
                   source_M, source_N
                   ]
        self.offset = 0.0
        self.frequency = 2.0
        self.array = blend_parameters(sources, 
                                      offset=self.offset, 
                                      frequency=self.frequency,
                                      )


class AimingPointRange(DerivedParameterNode):
    """
    Aiming Point Range is derived from the Approach Range. The units are
    converted to nautical miles ready for plotting and the datum is offset to
    either the ILS Glideslope Antenna position where an ILS is installed or
    the nominal threshold position where there is no ILS installation.
    """

    units = 'nm'

    def derive(self, app_rng=P('Approach Range'),
               approaches=App('Approach Information'),
               ):
        self.array = np_ma_masked_zeros_like(app_rng.array)

        for approach in approaches:
            runway = approach.runway
            if not runway:
                # no runway to establish distance to glideslope antenna
                continue
            try:
                extend = runway_distances(runway)[1] # gs_2_loc
            except (KeyError, TypeError):
                extend = runway_length(runway) - 1000 / METRES_TO_FEET

            s = approach.slice
            self.array[s] = (app_rng.array[s] - extend) / METRES_TO_NM


class CoordinatesSmoothed(object):
    '''
    Superclass for SmoothedLatitude and SmoothedLongitude classes as they share
    the adjust_track methods.

    _adjust_track_pp is used for aircraft with precise positioning, usually
    GPS based and qualitatively determined by a recorded track that puts the
    aircraft on the correct runway. In these cases we only apply fine
    adjustment of the approach and landing path using ILS localizer data to
    position the aircraft with respect to the runway centreline.

    _adjust_track_ip is for aircraft with imprecise positioning. In these
    cases we use all the data available to correct for errors in the recorded
    position at takeoff, approach and landing.
    '''
    def taxi_out_track_pp(self, lat, lon, speed, hdg, freq):
        '''
        Compute a groundspeed and heading based taxi out track.
        '''

        lat_out, lon_out, wt = ground_track_precise(lat, lon, speed, hdg,
                                                    freq, 'takeoff')
        return lat_out, lon_out

    def taxi_in_track_pp(self, lat, lon, speed, hdg, freq):
        '''
        Compute a groundspeed and heading based taxi in track.
        '''
        lat_in, lon_in, wt = ground_track_precise(lat, lon, speed, hdg, freq,
                                              'landing')
        return lat_in, lon_in

    def taxi_out_track(self, toff_slice, lat_adj, lon_adj, speed, hdg, freq):
        '''
        Compute a groundspeed and heading based taxi out track.
        TODO: Include lat & lon corrections for precise positioning tracks.
        '''
        lat_out, lon_out = \
            ground_track(lat_adj[toff_slice.start],
                         lon_adj[toff_slice.start],
                         speed[:toff_slice.start],
                         hdg.array[:toff_slice.start],
                         freq,
                         'takeoff')
        return lat_out, lon_out

    def taxi_in_track(self, lat_adj, lon_adj, speed, hdg, freq):
        '''
        Compute a groundspeed and heading based taxi in track.
        '''
        if len(speed):
            lat_in, lon_in = ground_track(lat_adj[0],
                                          lon_adj[0],
                                          speed,
                                          hdg,
                                          freq,
                                          'landing')
            return lat_in, lon_in
        else:
            return [],[]

    def _adjust_track(self, lon, lat, ils_loc, app_range, hdg, gspd, tas,
                      toff, toff_rwy, tdwns, approaches, mobile, precise):
        '''
        Returns track adjustment 
        '''
        # Set up a working space.
        lat_adj = np_ma_masked_zeros_like(hdg.array)
        lon_adj = np_ma_masked_zeros_like(hdg.array)

        mobiles = [s.slice for s in mobile]
        begin = mobiles[0].start
        end = mobiles[-1].stop

        ils_join_offset = None

        #------------------------------------
        # Use synthesized track for takeoffs
        #------------------------------------

        # We compute the ground track using best available data.
        if gspd:
            speed = gspd.array
            freq = gspd.frequency
        else:
            speed = tas.array
            freq = tas.frequency

        try:
            toff_slice = toff[0].slice
        except:
            toff_slice = None

        if toff_slice and precise:
            try:
                lat_out, lon_out = self.taxi_out_track_pp(
                    lat.array[begin:toff_slice.start],
                    lon.array[begin:toff_slice.start],
                    speed[begin:toff_slice.start],
                    hdg.array[begin:toff_slice.start],
                    freq)
            except ValueError:
                self.exception("'%s'. Using non smoothed coordinates for Taxi Out",
                             self.__class__.__name__)
                lat_out = lat.array[begin:toff_slice.start]
                lon_out = lon.array[begin:toff_slice.start]
            lat_adj[begin:toff_slice.start] = lat_out
            lon_adj[begin:toff_slice.start] = lon_out

        elif toff_slice and toff_rwy and toff_rwy.value:

            start_locn_recorded = runway_snap_dict(
                toff_rwy.value,lat.array[toff_slice.start],
                lon.array[toff_slice.start])
            start_locn_default = toff_rwy.value['start']
            _,distance = bearing_and_distance(start_locn_recorded['latitude'],
                                              start_locn_recorded['longitude'],
                                              start_locn_default['latitude'],
                                              start_locn_default['longitude'])

            if distance < 50:
                # We may have a reasonable start location, so let's use that
                start_locn = start_locn_recorded
                initial_displacement = 0.0
            else:
                # The recorded start point is way off, default to 50m down the track.
                start_locn = start_locn_default
                initial_displacement = 50.0
            
            # With imprecise navigation options it is common for the lowest
            # speeds to be masked, so we pretend to accelerate smoothly from
            # standstill.
            if speed[toff_slice][0] is np.ma.masked:
                speed.data[toff_slice][0] = 0.0
                speed.mask[toff_slice][0]=False
                speed[toff_slice] = interpolate(speed[toff_slice])

            # Compute takeoff track from start of runway using integrated
            # groundspeed, down runway centreline to end of takeoff (35ft
            # altitude). An initial value of 100m puts the aircraft at a
            # reasonable position with respect to the runway start.
            rwy_dist = np.ma.array(
                data = integrate(speed[toff_slice], freq,
                                 initial_value=initial_displacement,
                                 scale=KTS_TO_MPS),
                mask = np.ma.getmaskarray(speed[toff_slice]))

            # Similarly the runway bearing is derived from the runway endpoints
            # (this gives better visualisation images than relying upon the
            # nominal runway heading). This is converted to a numpy masked array
            # of the length required to cover the takeoff phase.
            rwy_hdg = runway_heading(toff_rwy.value)
            rwy_brg = np_ma_ones_like(speed[toff_slice])*rwy_hdg

            # The track down the runway centreline is then converted to
            # latitude and longitude.
            lat_adj[toff_slice], lon_adj[toff_slice] = \
                latitudes_and_longitudes(rwy_brg,
                                         rwy_dist,
                                         start_locn)

            lat_out, lon_out = self.taxi_out_track(toff_slice, lat_adj, lon_adj, speed, hdg, freq)

            # If we have an array holding the taxi out track, then we use
            # this, otherwise we hold at the startpoint.
            if lat_out is not None and lat_out.size:
                lat_adj[:toff_slice.start] = lat_out
            else:
                lat_adj[:toff_slice.start] = lat_adj[toff_slice.start]

            if lon_out is not None and lon_out.size:
                lon_adj[:toff_slice.start] = lon_out
            else:
                lon_adj[:toff_slice.start] = lon_adj[toff_slice.start]

        else:
            print 'Cannot smooth taxi out'

        #-----------------------------------------------------------------------
        # Use ILS track for approach and landings in all localizer approches
        #-----------------------------------------------------------------------

        for approach in approaches:

            this_app_slice = approach.slice

            runway = approach.runway
            if not runway:
                continue

            if approach.loc_est:
                this_loc_slice = approach.loc_est

                # Adjust the ils data to be degrees from the reference point.
                scale = localizer_scale(runway)
                bearings = ils_loc.array[this_loc_slice] * scale + \
                    runway_heading(runway)+180

                if precise:

                    # Tweek the localizer position to be on the start:end centreline
                    localizer_on_cl = ils_localizer_align(runway)

                    # Find distances from the localizer
                    _, distances = bearings_and_distances(lat.array[this_loc_slice],
                                                          lon.array[this_loc_slice],
                                                          localizer_on_cl)


                    # At last, the conversion of ILS localizer data to latitude and longitude
                    lat_adj[this_loc_slice], lon_adj[this_loc_slice] = \
                        latitudes_and_longitudes(bearings, distances, localizer_on_cl)

                else: # Imprecise navigation but with an ILS tuned.

                    # Adjust distance units
                    distances = app_range.array[this_loc_slice]

                    ## This test was introduced as a  precaution against poor 
                    ## quality data, but in fact for landings where only airspeed 
                    ## data is available, none of the data below 60kt will be valid, 
                    ## hence this test was removed.
                    ##if np.ma.count(distances)/float(len(distances)) < 0.8:
                        ##continue # Insufficient range data to make this worth computing.

                    # Tweek the localizer position to be on the start:end centreline
                    localizer_on_cl = ils_localizer_align(runway)

                    # At last, the conversion of ILS localizer data to latitude and longitude
                    lat_adj[this_loc_slice], lon_adj[this_loc_slice] = \
                        latitudes_and_longitudes(bearings, distances,
                                                 localizer_on_cl)

                # Alignment of the ILS Localizer Range causes corrupt first
                # samples.
                lat_adj[this_loc_slice.start] = np.ma.masked
                lon_adj[this_loc_slice.start] = np.ma.masked

                ils_join_offset = None
                if approach.type == 'LANDING':
                    # Remember where we lost the ILS, in preparation for the taxi in.
                    ils_join, _ = last_valid_sample(lat_adj[this_loc_slice])
                    if ils_join:
                        ils_join_offset = this_loc_slice.start + ils_join

            else:
                # No localizer in this approach

                if precise:
                    # Without an ILS we can do no better than copy the prepared arrray data forwards.
                    lat_adj[this_app_slice] = lat.array[this_app_slice]
                    lon_adj[this_app_slice] = lon.array[this_app_slice]
                else:
                    '''
                    We need to fix the bottom end of the descent without an
                    ILS to fix. The best we can do is put the touchdown point
                    in the right place. (An earlier version put the track
                    onto the runway centreline which looked convincing, but
                    went disasterously wrong for curving visual approaches
                    into airfields like Nice).
                    '''
                    # Q: Currently we rely on a Touchdown KTI existing to smooth
                    #    a track without the ILS Localiser being established or
                    #    precise positioning. This is to ensure that the
                    #    aircraft is on the runway and therefore we can use
                    #    database coordinates for the runway to smooth the
                    #    track. This does not provide a solution for aircraft
                    #    which do not momentarily land on the runway. Could we
                    #    assume that the aircraft will match the runway
                    #    coordinates if it drops below a certain altitude as
                    #    this will be more accurate than low precision
                    #    positioning equipment.
                    for tdwn in tdwns:
                        if not is_index_within_slice(tdwn.index, this_app_slice):
                            continue

                        # Adjust distance units
                        distance = np.ma.array([value_at_index(app_range.array, tdwn.index)])
                        bearing = np.ma.array([(runway_heading(runway)+180)%360.0])
                        # Reference point for visual approaches is the runway end.
                        ref_point = runway['end']

                        # Work out the touchdown point
                        lat_tdwn, lon_tdwn = latitudes_and_longitudes \
                            (bearing, distance, ref_point)

                        lat_err = value_at_index(lat.array, tdwn.index) - lat_tdwn
                        lon_err = value_at_index(lon.array, tdwn.index) - lon_tdwn
                        lat_adj[this_app_slice] = lat.array[this_app_slice] - lat_err
                        lon_adj[this_app_slice] = lon.array[this_app_slice] - lon_err

            # The computation of a ground track is not ILS dependent and does
            # not depend upon knowing the runway details.
            if approach.type == 'LANDING':
                # This function returns the lowest non-None offset.
                join_idx = min(filter(bool, [ils_join_offset,
                                             approach.turnoff]))

                if join_idx and (len(lat_adj) > join_idx): # We have some room to extend over.

                    if precise:
                        # Set up the point of handover
                        lat.array[join_idx] = lat_adj[join_idx]
                        lon.array[join_idx] = lon_adj[join_idx]
                        try:
                            lat_in, lon_in = self.taxi_in_track_pp(
                                lat.array[join_idx:end],
                                lon.array[join_idx:end],
                                speed[join_idx:end],
                                hdg.array[join_idx:end],
                                freq)
                        except ValueError:
                            self.exception("'%s'. Using non smoothed coordinates for Taxi In",
                                           self.__class__.__name__)
                            lat_in = lat.array[join_idx:end]
                            lon_in = lon.array[join_idx:end]
                    else:
                        if join_idx and (len(lat_adj) > join_idx):
                            scan_back = slice(join_idx, this_app_slice.start, -1)
                            lat_join = first_valid_sample(lat_adj[scan_back])
                            lon_join = first_valid_sample(lon_adj[scan_back])
                            if lat_join.index and lon_join.index:
                                join_idx -= max(lat_join.index, lon_join.index) # step back to make sure the join location is not masked.
                                lat_in, lon_in = self.taxi_in_track(
                                    lat_adj[join_idx:end],
                                    lon_adj[join_idx:end],
                                    speed[join_idx:end],
                                    hdg.array[join_idx:end],
                                    freq,
                                )
                            else:
                                lat_in = lon_in = None

                    # If we have an array of taxi in track values, we use
                    # this, otherwise we hold at the end of the landing.
                    if lat_in is not None and np.ma.count(lat_in):
                        lat_adj[join_idx:end] = lat_in
                    else:
                        lat_adj[join_idx:end] = lat_adj[join_idx]
                        
                    if lon_in is not None and np.ma.count(lon_in):
                        lon_adj[join_idx:end] = lon_in
                    else:
                        lon_adj[join_idx:end] = lon_adj[join_idx]

        return lat_adj, lon_adj


class LatitudeSmoothed(DerivedParameterNode, CoordinatesSmoothed):
    """
    From a prepared Latitude parameter, which may have been created by
    straightening out a recorded latitude data set, or from an estimate using
    heading and true airspeed, we now match the data to the available runway
    data. (Airspeed is included as an alternative to groundspeed so that the
    algorithm has wider applicability).

    Where possible we use ILS data to make the landing data as accurate as
    possible, and we create ground track data with groundspeed and heading if
    available.

    Once these sections have been created, the parts are 'stitched' together
    to make a complete latitude trace.

    The first parameter in the derive method is heading_continuous, which is
    always available and which should always have a sample rate of 1Hz. This
    ensures that the resulting computations yield a smoothed track with 1Hz
    spacing, even if the recorded latitude and longitude have only 0.25Hz
    sample rate.
    """

    # List the minimum acceptable parameters here
    @classmethod
    def can_operate(cls, available):
        return all_of((
            'Latitude Prepared',
            'Longitude Prepared',
            'Approach Range',
            'Airspeed True',
            'Precise Positioning',
            'Takeoff',
            'FDR Takeoff Runway',
            'Touchdown',
            'Approach Information',
            'Mobile'), available) \
               and any_of(('Heading True Continuous',
                           'Heading Continuous'), available)

    units = 'deg'

    def derive(self, lat=P('Latitude Prepared'),
               lon=P('Longitude Prepared'),
               hdg_mag=P('Heading Continuous'),
               ils_loc=P('ILS Localizer'),
               app_range=P('Approach Range'),
               hdg_true=P('Heading True Continuous'),
               gspd=P('Groundspeed'),
               tas=P('Airspeed True'),
               precise=A('Precise Positioning'),
               toff=S('Takeoff'),
               toff_rwy = A('FDR Takeoff Runway'),
               tdwns = S('Touchdown'),
               approaches = App('Approach Information'),
               mobile=S('Mobile'),
               ):
        precision = bool(getattr(precise, 'value', False))

        if hdg_true:
            hdg = hdg_true
        else:
            hdg = hdg_mag

        lat_adj, lon_adj = self._adjust_track(
            lon, lat, ils_loc, app_range, hdg, gspd, tas, toff, toff_rwy, tdwns,
            approaches, mobile, precision)
        self.array = track_linking(lat.array, lat_adj)


class LongitudeSmoothed(DerivedParameterNode, CoordinatesSmoothed):
    """
    See Latitude Smoothed for notes.
    """

    units = 'deg'
    ##align_frequency = 1.0
    ##align_offset = 0.0

    @classmethod
    def can_operate(cls, available):
        return all_of((
            'Latitude Prepared',
            'Longitude Prepared',
            'Approach Range',
            'Airspeed True',
            'Precise Positioning',
            'Takeoff',
            'FDR Takeoff Runway',
            'Touchdown',
            'Approach Information',
            'Mobile'), available) \
               and any_of(('Heading True Continuous',
                           'Heading Continuous'), available)

    def derive(self, lat = P('Latitude Prepared'),
               lon = P('Longitude Prepared'),
               hdg_mag=P('Heading Continuous'),
               ils_loc = P('ILS Localizer'),
               app_range = P('Approach Range'),
               hdg_true = P('Heading True Continuous'),
               gspd = P('Groundspeed'),
               tas = P('Airspeed True'),
               precise =A('Precise Positioning'),
               toff = S('Takeoff'),
               toff_rwy = A('FDR Takeoff Runway'),
               tdwns = S('Touchdown'),
               approaches = App('Approach Information'),
               mobile=S('Mobile'),
               ):
        precision = bool(getattr(precise, 'value', False))

        if hdg_true:
            hdg = hdg_true
        else:
            hdg = hdg_mag

        lat_adj, lon_adj = self._adjust_track(lon, lat, ils_loc, app_range, hdg,
                                            gspd, tas, toff, toff_rwy,
                                            tdwns, approaches, mobile, precision)
        self.array = track_linking(lon.array, lon_adj)

class Mach(DerivedParameterNode):
    '''
    Mach derived from air data parameters for aircraft where no suitable Mach
    data is recorded.
    '''

    units = 'Mach'

    def derive(self, cas = P('Airspeed'), alt = P('Altitude STD')):
        dp = cas2dp(cas.array)
        p = alt2press(alt.array)
        self.array = dp_over_p2mach(dp/p)


class MagneticVariation(DerivedParameterNode):
    """
    This computes magnetic declination values from latitude, longitude,
    altitude and date. Uses Latitude/Longitude or
    Latitude (Coarse)/Longitude (Coarse) parameters instead of Prepared or
    Smoothed to avoid cyclical dependencies.
    """

    units = 'deg'
    
    align_frequency = 1/4.0
    align_offset = 0.0

    @classmethod
    def can_operate(cls, available):
        lat = any_of(('Latitude', 'Latitude (Coarse)'), available)
        lon = any_of(('Longitude', 'Longitude (Coarse)'), available)
        return lat and lon and all_of(('Altitude AAL', 'Start Datetime'),
                                      available)

    def derive(self, lat=P('Latitude'), lat_coarse=P('Latitude (Coarse)'),
               lon=P('Longitude'), lon_coarse=P('Longitude (Coarse)'),
               alt_aal=P('Altitude AAL'), start_datetime=A('Start Datetime')):
        
        lat = lat or lat_coarse
        lon = lon or lon_coarse
        mag_var_frequency = 64 * self.frequency
        mag_vars = []
        start_date = start_datetime.value.date()
        # TODO: Optimize.
        for lat_val, lon_val, alt_aal_val in zip(lat.array[::mag_var_frequency],
                                                 lon.array[::mag_var_frequency],
                                                 alt_aal.array[::mag_var_frequency]):
            if np.ma.masked in (lat_val, lon_val, alt_aal_val):
                mag_vars.append(np.ma.masked)
            else:
                mag_vars.append(geomag.declination(lat_val, lon_val,
                                                   alt_aal_val,
                                                   time=start_date))
        
        # Repair mask to avoid interpolating between masked values.
        mag_vars = repair_mask(np.ma.array(mag_vars), extrapolate=True)
        interpolator = interp1d(
            np.arange(0, len(lat.array), mag_var_frequency), mag_vars)
        interpolation_length = (len(mag_vars) - 1) * mag_var_frequency
        array = np_ma_masked_zeros_like(lat.array)
        array[:interpolation_length] = \
            interpolator(np.arange(interpolation_length))
        
        # Exclude masked values.
        mask = lat.array.mask | lon.array.mask | alt_aal.array.mask
        array = np.ma.masked_where(mask, array)
        self.array = repair_mask(array, extrapolate=True,
                                 repair_duration=None)


class MagneticVariationFromRunway(DerivedParameterNode):
    """
    This computes local magnetic variation values on the runways and
    interpolates between one airport and the next. The values at each airport
    are kept constant.
    
    Runways identified by approaches are not included as the aircraft may
    have drift and therefore cannot establish the heading of the runway as it
    does not land on it.

    The main idea here is that we can easily identify the ends of the runway
    and the heading of the aircraft on the runway. This allows a Heading True
    to be derived from the aircraft's perceived magnetic variation. This is
    important as some aircraft's recorded Heading (magnetic) can be based
    upon magnetic variation from out of date databases. Also, by using the
    aircraft compass values to work out the variation, we inherently
    accommodate compass drift for that day.
    
    TODO: Instead of linear interpolation, perhaps base it on distance flown.
    """
    units = 'deg'
    align_frequency = 1/4.0
    align_offset = 0.0

    def derive(self, duration=A('HDF Duration'),
               head_toff = KPV('Heading During Takeoff'),
               head_land = KPV('Heading During Landing'),
               toff_rwy = A('FDR Takeoff Runway'),
               land_rwy = A('FDR Landing Runway')):
        array_len = duration.value * self.frequency
        dev = np.ma.zeros(array_len)
        dev.mask = True
        
        # takeoff
        tof_hdg_mag_kpv = head_toff.get_first()
        if tof_hdg_mag_kpv and toff_rwy:
            takeoff_hdg_mag = tof_hdg_mag_kpv.value
            try:
                takeoff_hdg_true = runway_heading(toff_rwy.value)
            except ValueError:
                # runway does not have coordinates to calculate true heading
                pass
            else:
                dev[tof_hdg_mag_kpv.index] = takeoff_hdg_true - takeoff_hdg_mag
        
        # landing
        ldg_hdg_mag_kpv = head_land.get_last()
        if ldg_hdg_mag_kpv and land_rwy:
            landing_hdg_mag = ldg_hdg_mag_kpv.value
            try:
                landing_hdg_true = runway_heading(land_rwy.value)
            except ValueError:
                # runway does not have coordinates to calculate true heading
                pass
            else:
                dev[ldg_hdg_mag_kpv.index] = landing_hdg_true - landing_hdg_mag

        # linearly interpolate between values and extrapolate to ends of the
        # array, even if only the takeoff variation is calculated as the
        # landing variation is more likely to be the same as takeoff than 0
        # degrees (and vice versa).
        self.array = interpolate(dev, extrapolate=True)



class VerticalSpeedInertial(DerivedParameterNode):
    '''
    See 'Vertical Speed' for pressure altitude based derived parameter.
    
    If the aircraft records an inertial vertical speed, rename this "Vertical
    Speed Inertial - Recorded" to avoid conflict

    This routine derives the vertical speed from the vertical acceleration, the
    Pressure altitude and the Radio altitude.

    Long term errors in the accelerometers are removed by washing out the
    acceleration term with a longer time constant filter before use. The
    consequence of this is that long period movements with continued
    acceleration will be underscaled slightly. As an example the test case
    with a 1ft/sec^2 acceleration results in an increasing vertical speed of
    55 fpm/sec, not 60 as would be theoretically predicted.

    Complementary first order filters are used to combine the acceleration
    data and the height data. A high pass filter on the altitude data and a
    low pass filter on the acceleration data combine to form a consolidated
    signal.
    
    See also http://www.flightdatacommunity.com/inertial-smoothing.
    '''

    units = 'fpm'

    def derive(self,
               az = P('Acceleration Vertical'),
               alt_std = P('Altitude STD Smoothed'),
               alt_rad = P('Altitude Radio'),
               fast = S('Fast')):

        def inertial_vertical_speed(alt_std_repair, frequency, alt_rad_repair,
                                    az_repair):
            # Uses the complementary smoothing approach

            # This is the accelerometer washout term, with considerable gain.
            # The initialisation "initial_value=az_repair[0]" is very
            # important, as without this the function produces huge spikes at
            # each start of a data period.
            az_washout = first_order_washout (az_repair,
                                              AZ_WASHOUT_TC, frequency,
                                              gain=GRAVITY_IMPERIAL,
                                              initial_value=np.ma.mean(az_repair[0:40]))
            inertial_roc = first_order_lag (az_washout,
                                            VERTICAL_SPEED_LAG_TC,
                                            frequency,
                                            gain=VERTICAL_SPEED_LAG_TC)

            # We only differentiate the pressure altitude data.
            roc_alt_std = first_order_washout(alt_std_repair,
                                              VERTICAL_SPEED_LAG_TC, frequency,
                                              gain=1/VERTICAL_SPEED_LAG_TC)

            roc = (roc_alt_std + inertial_roc)
            hz = az.frequency
            
            # Between 100ft and the ground, replace the computed data with a
            # purely inertial computation to avoid ground effect.
            climbs = slices_from_to(alt_rad_repair, 0, 100)[1]
            for climb in climbs:
                # From 5 seconds before lift to 100ft
                lift_m5s = max(0, climb.start - 5*hz)
                up = slice(lift_m5s if lift_m5s >= 0 else 0, climb.stop)
                up_slope = integrate(az_washout[up], hz)
                blend_end_error = roc[climb.stop-1] - up_slope[-1]
                blend_slope = np.linspace(0.0, blend_end_error, climb.stop-climb.start)
                roc[:lift_m5s] = 0.0
                roc[lift_m5s:climb.start] = up_slope[:climb.start-lift_m5s]
                roc[climb] = up_slope[climb.start-lift_m5s:] + blend_slope
                '''
                # Debug plot only.
                import matplotlib.pyplot as plt
                plt.plot(az_washout[up],'k')
                plt.plot(up_slope, 'g')
                plt.plot(roc[up],'r')
                plt.plot(alt_rad_repair[up], 'c')
                plt.show()
                plt.clf()
                plt.close()
                '''
                
            descents = slices_from_to(alt_rad_repair, 100, 0)[1]
            for descent in descents:
                down = slice(descent.start, descent.stop+5*hz)
                down_slope = integrate(az_washout[down], 
                                       hz,)
                blend = roc[down.start] - down_slope[0]
                blend_slope = np.linspace(blend, -down_slope[-1], len(down_slope))
                roc[down] = down_slope + blend_slope
                roc[descent.stop+5*hz:] = 0.0
                '''
                # Debug plot only.
                import matplotlib.pyplot as plt
                plt.plot(az_washout[down],'k')
                plt.plot(down_slope,'g')
                plt.plot(roc[down],'r')
                plt.plot(blend_slope,'b')
                plt.plot(down_slope + blend_slope,'m')
                plt.plot(alt_rad_repair[down], 'c')
                plt.show()
                plt.close()
                '''

            return roc * 60.0

        # Make space for the answers
        self.array = np_ma_masked_zeros_like(alt_std.array)
        hz = az.frequency
        
        for speedy in fast:
            # Fix minor dropouts
            az_repair = repair_mask(az.array[speedy.slice], 
                                    frequency=hz)
            alt_rad_repair = repair_mask(alt_rad.array[speedy.slice], 
                                         frequency=hz,
                                         repair_duration=None)
            alt_std_repair = repair_mask(alt_std.array[speedy.slice], 
                                         frequency=hz)
    
            # np.ma.getmaskarray ensures we have complete mask arrays even if
            # none of the samples are masked (normally returns a single
            # "False" value. We ignore the rad alt mask because we are only
            # going to use the radio altimeter values below 100ft, and short
            # transients will have been repaired. By repairing with the
            # repair_duration=None option, we ignore the masked saturated
            # values at high altitude.
    
            az_masked = np.ma.array(data = az_repair.data,
                                    mask = np.ma.logical_or(
                                        np.ma.getmaskarray(az_repair),
                                        np.ma.getmaskarray(alt_std_repair)))
    
            # We are going to compute the answers only for ranges where all
            # the required parameters are available.
            clumps = np.ma.clump_unmasked(az_masked)
            for clump in clumps:
                self.array[shift_slice(clump,speedy.slice.start)] = inertial_vertical_speed(
                    alt_std_repair[clump], az.frequency,
                    alt_rad_repair[clump], az_repair[clump])



class VerticalSpeed(DerivedParameterNode):
    '''
    The period for averaging altitude data is a trade-off between transient
    response and noise rejection.

    Some older aircraft have poor resolution, and the 4 second timebase
    leaves a noisy signal. We have inspected Hercules data, where the
    resolution is of the order of 9 ft/bit, and data from the BAe 146 where
    the resolution is 15ft and 737-6 frames with 32ft resolution. In these
    cases the wider timebase with greater smoothing is necessary, albeit at
    the expense of transient response.

    For most aircraft however, a period of 4 seconds is used. This has been
    found to give good results, and is also the value used to compute the
    recorded Vertical Speed parameter on Airbus A320 series aircraft
    (although in that case the data is delayed, and the aircraft cannot know
    the future altitudes!).
    '''

    units = 'fpm'

    @classmethod
    def can_operate(cls, available):
        if 'Altitude STD Smoothed' in available:
            return True

    def derive(self, alt_std=P('Altitude STD Smoothed'), frame=A('Frame')):
        frame_name = frame.value if frame else ''

        if frame_name in ['146'] or \
           frame_name.startswith('747-200') or \
           frame_name.startswith('737-6'):
            self.array = rate_of_change(alt_std, 11.0) * 60.0
        elif frame_name in ['L382-Hercules']:
             self.array = rate_of_change(alt_std, 15.0, method='regression') * 60.0
        else:
            self.array = rate_of_change(alt_std, 4.0) * 60.0


class VerticalSpeedForFlightPhases(DerivedParameterNode):
    """
    A simple and robust vertical speed parameter suitable for identifying
    flight phases. DO NOT use this for event detection.
    """

    units = 'fpm'

    def derive(self, alt_std = P('Altitude STD Smoothed')):
        # This uses a scaled hysteresis parameter. See settings for more detail.
        threshold = HYSTERESIS_FPROC * max(1, rms_noise(alt_std.array))
        # The max(1, prevents =0 case when testing with artificial data.
        self.array = hysteresis(rate_of_change(alt_std, 6) * 60, threshold)


class Relief(DerivedParameterNode):
    """
    Also known as Terrain, this is zero at the airfields. There is a small
    cliff in mid-flight where the Altitude AAL changes from one reference to
    another, however this normally arises where Altitude Radio is out of its
    operational range, so will be masked from view.
    """

    units = 'ft'

    def derive(self, alt_aal = P('Altitude AAL'),
               alt_rad = P('Altitude Radio')):
        self.array = alt_aal.array - alt_rad.array


class CoordinatesStraighten(object):
    '''
    Superclass for LatitudePrepared and LongitudePrepared.
    '''
    def _smooth_coordinates(self, coord1, coord2):
        """
        Acceleration along track only used to determine the sample rate and
        alignment of the resulting smoothed track parameter.

        :param coord1: Either 'Latitude' or 'Longitude' parameter.
        :type coord1: DerivedParameterNode
        :param coord2: Either 'Latitude' or 'Longitude' parameter.
        :type coord2: DerivedParameterNode
        :returns: coord1 smoothed.
        :rtype: np.ma.masked_array
        """
        coord1_s = coord1.array
        coord2_s = coord2.array

        # Join the masks, so that we only consider positional data when both are valid:
        coord1_s.mask = np.ma.logical_or(np.ma.getmaskarray(coord1.array),
                                         np.ma.getmaskarray(coord2.array))
        coord2_s.mask = np.ma.getmaskarray(coord1_s)
        # Preload the output with masked values to keep dimension correct
        array = np_ma_masked_zeros_like(coord1_s)

        # Now we just smooth the valid sections.
        tracks = np.ma.clump_unmasked(coord1_s)
        for track in tracks:
            # Reject any data with invariant positions, i.e. sitting on stand.
            if np.ma.ptp(coord1_s[track])>0.0 and np.ma.ptp(coord2_s[track])>0.0:
                coord1_s_track, coord2_s_track, cost = \
                    smooth_track(coord1_s[track], coord2_s[track], coord1.frequency)
                array[track] = coord1_s_track
        return array


class LongitudePrepared(DerivedParameterNode, CoordinatesStraighten):
    """
    See Latitude Smoothed for notes.
    """

    units = 'deg'

    @classmethod
    def can_operate(cls, available):
        return all_of(('Latitude', 'Longitude'), available) or\
               (all_of(('Airspeed True',
                        'Latitude At Liftoff',
                        'Longitude At Liftoff',
                        'Latitude At Touchdown',
                        'Longitude At Touchdown'), available) and\
                any_of(('Heading', 'Heading True'), available))

    # Note hdg is alignment master to force 1Hz operation when latitude &
    # longitude are only recorded at 0.25Hz.
    def derive(self,
               lat=P('Latitude'), lon=P('Longitude'),
               hdg_mag=P('Heading'),
               hdg_true=P('Heading True'),
               tas=P('Airspeed True'),
               lat_lift=KPV('Latitude At Liftoff'),
               lon_lift=KPV('Longitude At Liftoff'),
               lat_land=KPV('Latitude At Touchdown'),
               lon_land=KPV('Longitude At Touchdown')):

        if lat and lon:
            """
            This removes the jumps in longitude arising from the poor resolution of
            the recorded signal.
            """
            self.array = self._smooth_coordinates(lon, lat)
        else:
            if hdg_true:
                hdg = hdg_true
            else:
                hdg = hdg_mag
            _, lon_array = air_track(
                lat_lift.get_first().value, lon_lift.get_first().value,
                lat_land.get_last().value, lon_land.get_last().value,
                tas.array, hdg.array, tas.frequency)
            self.array = lon_array

class LatitudePrepared(DerivedParameterNode, CoordinatesStraighten):
    """
    See Latitude Smoothed for notes.
    """

    units = 'deg'

    @classmethod
    def can_operate(cls, available):
        return all_of(('Latitude', 'Longitude'), available) or \
               (all_of(('Airspeed True',
                        'Latitude At Liftoff',
                        'Longitude At Liftoff',
                        'Latitude At Touchdown',
                        'Longitude At Touchdown'), available) and \
                any_of(('Heading', 'Heading True'), available))

    # Note hdg is alignment master to force 1Hz operation when latitude &
    # longitude are only recorded at 0.25Hz.
    def derive(self,
               lat=P('Latitude'), lon=P('Longitude'),
               hdg_mag=P('Heading'),
               hdg_true=P('Heading True'),
               tas=P('Airspeed True'),
               lat_lift=KPV('Latitude At Liftoff'),
               lon_lift=KPV('Longitude At Liftoff'),
               lat_land=KPV('Latitude At Touchdown'),
               lon_land=KPV('Longitude At Touchdown')):

        if lat and lon:
            self.array = self._smooth_coordinates(lat, lon)
        else:
            if hdg_true:
                hdg = hdg_true
            else:
                hdg = hdg_mag
            lat_array, _ = air_track(
                lat_lift.get_first().value, lon_lift.get_first().value,
                lat_land.get_last().value, lon_land.get_last().value,
                tas.array, hdg.array, tas.frequency)
            self.array = lat_array


class RateOfTurn(DerivedParameterNode):
    """
    Simple rate of change of heading.
    """

    units = 'deg/sec'

    def derive(self, head=P('Heading Continuous')):
        # add a little hysteresis to the rate of change to smooth out minor
        # changes
        roc = rate_of_change(head, 4)
        self.array = hysteresis(roc, 0.1)
        # trouble is that we're loosing the nice 0 values, so force include!
        self.array[(self.array <= 0.05) & (self.array >= -0.05)] = 0


class Pitch(DerivedParameterNode):
    """
    Combination of pitch signals from two sources where required.
    """
    units = 'deg'
    align = False
    def derive(self, p1=P('Pitch (1)'), p2=P('Pitch (2)')):
        self.array, self.frequency, self.offset = \
            blend_two_parameters(p1, p2)


class PitchRate(DerivedParameterNode):
    """
    Computes rate of change of pitch attitude over a two second period.

    Comment: A two second period is used to remove excessive short period
    transients which the pilot could not realistically be asked to control.
    It also means that low sample rate data (some aircraft have 
    pitch sampled at 1Hz) will still give comparable results. The drawback is
    that very brief transients, for example due to rough handling or
    turbulence, will not be detected.
    
    The rate_of_change algorithm was extended to allow regression
    calculation. This provides a best fit slope over the two second period,
    and so reduces the sensitivity to single samples, but tends to increase
    the peak values. As this also makes the resulting computation suffer more
    from masked values, and increases the computing load, it was decided not
    to implement this for pitch and roll rates.
    
    http://www.flightdatacommunity.com/calculating-pitch-rate/
    """

    units = 'deg/sec'

    def derive(self, pitch=P('Pitch'), frame=A('Frame')):
        frame_name = frame.value if frame else ''
        
        if frame_name in ['L382-Hercules']:
            self.array = rate_of_change(pitch, 8.0, method='regression')
        else:
            # See http://www.flightdatacommunity.com/blog/ for commentary on pitch rate techniques.
            self.array = rate_of_change(pitch, 2.0)


class Roll(DerivedParameterNode):
    """
    Combination of roll signals from two sources where required.
    """
    @classmethod
    def can_operate(cls, available):
        return 'Heading Continuous' in available
    
    units = 'deg'
    align = False
    
    def derive(self, r1=P('Roll (1)'), r2=P('Roll (2)'), 
               hdg=P('Heading Continuous'), frame=A('Frame')):
        frame_name = frame.value if frame else ''
        
        if r1 and r2:
            # Merge data from two sources.
            self.array, self.frequency, self.offset = \
                blend_two_parameters(r1, r2)
        
        elif frame_name in ['L382-Hercules', '1900D-SS542A']:
            # Added Beechcraft as had inoperable Roll
            # Many Hercules aircraft do not have roll recorded. This is a
            # simple substitute, derived from examination of the roll vs
            # heading rate of aircraft with a roll sensor.
            self.array = 6.0 * rate_of_change(hdg, 12.0, method='regression')
            self.frequency = hdg.frequency
            self.offset = hdg.offset

        else:
            raise DataFrameError(self.name, frame_name)


class RollRate(DerivedParameterNode):
    # TODO: Tests.

    '''
    The computational principles here are similar to Pitch Rate; see
    commentary for that parameter.
    '''
    
    units = 'deg/sec'

    def derive(self, roll=P('Roll')):
        self.array = rate_of_change(roll, 2.0)


class RudderPedal(DerivedParameterNode):
    '''
    See Elevator Left for description
    '''
    @classmethod
    def can_operate(cls, available):
        return any_of(('Rudder Pedal Potentiometer', 
                       'Rudder Pedal Synchro'), available)
    
    def derive(self, pot=P('Rudder Pedal Potentiometer'),
               synchro=P('Rudder Pedal Synchro')):

        synchro_samples = 0
        
        if synchro:
            synchro_samples = np.ma.count(synchro.array)
            self.array = synchro.array
            
        if pot:
            pot_samples = np.ma.count(pot.array)
            if pot_samples>synchro_samples:
                self.array = pot.array
        

class ThrottleLevers(DerivedParameterNode):
    """
    A synthetic throttle lever angle, based on the average of the two. Allows
    for simple identification of changes in power etc.
    """

    align = False
    units = 'deg'

    def derive(self,
               tla1=P('Eng (1) Throttle Lever'),
               tla2=P('Eng (2) Throttle Lever')):
        self.array, self.frequency, self.offset = \
            blend_two_parameters(tla1, tla2)


class ThrustAsymmetry(DerivedParameterNode):
    '''
    Thrust asymmetry based on N1.

    For EPR rated aircraft, this measure should still be applicable as we are
    not applying a manufacturer's limit to the value, rather this is being
    used to identify imbalance of thrust and as the thrust comes from engine
    speed, N1 is still applicable.

    Using a 5 second moving average to desensitise the parameter against
    transient differences as engines accelerate.

    If we have EPR rated engines, but no N1 recorded, a possible solution
    would be to treat EPR=2.0 as 100% and EPR=1.0 as 0% so the Thrust
    Asymmetry would be simply (EPRmax-EPRmin)*100.

    For propeller aircraft the product of prop speed and torgue should be
    used to provide a similar single asymmetry value.
    '''

    units = '%'

    def derive(self, max_n1=P('Eng (*) N1 Max'), min_n1=P('Eng (*) N1 Min')):
        window = 5 * self.frequency # 5 second window
        self.array = moving_average(max_n1.array - min_n1.array, window=window)



class TurbulenceRMSG(DerivedParameterNode):
    """
    Simple RMS g measurement of turbulence over a 5-second period.
    """

    name = 'Turbulence RMS g'
    units = 'RMS g'

    def derive(self, acc=P('Acceleration Vertical')):
        width=int(acc.frequency*5+1)
        mean = moving_average(acc.array, window=width)
        acc_sq = (acc.array)**2.0
        n__sum_sq = moving_average(acc_sq, window=width)
        # Rescaling required as moving average is over width samples, whereas
        # we have only width - 1 gaps; fences and fence posts again !
        core = (n__sum_sq - mean**2.0)*width/(width-1.0)
        self.array = np.ma.sqrt(core)

#------------------------------------------------------------------
# WIND RELATED PARAMETERS
#------------------------------------------------------------------
class WindDirectionContinuous(DerivedParameterNode):
    """
    Like the aircraft heading, this does not jump as it passes through North.
    """
    units = 'deg'
    def derive(self, wind_head=P('Wind Direction')):
        self.array = straighten_headings(wind_head.array)

class WindDirectionTrueContinuous(DerivedParameterNode):
    """
    Like the aircraft heading, this does not jump as it passes through North.
    """
    units = 'deg'
    def derive(self, wind_head=P('Wind Direction True')):
        self.array = straighten_headings(wind_head.array)

class Headwind(DerivedParameterNode):
    """
    This is the headwind, negative values are tailwind.
    """

    units = 'kts'

    @classmethod
    def can_operate(cls, available):
        if all_of(('Wind Speed',
                   'Wind Direction Continuous',
                   'Heading True Continuous'), available):
            return True

    def derive(self, windspeed=P('Wind Speed'),
               wind_dir=P('Wind Direction Continuous'),
               head=P('Heading True Continuous'),
               toffs=S('Takeoff'),
               alt_aal=P('Altitude AAL'),
               gspd=P('Groundspeed'),
               aspd=P('Airspeed True')):

        rad_scale = radians(1.0)
        headwind = windspeed.array * np.ma.cos((wind_dir.array-head.array)*rad_scale)

        # If we have airspeed and groundspeed, overwrite the values for the
        # first hundred feet after takeoff. Note this is done in a
        # deliberately crude manner so that the different computations may be
        # identified easily by the analyst.
        if gspd and aspd and alt_aal and toffs:
            # We merge takeoff slices with altitude slices to extend the takeoff phase to 100ft.
            for climb in slices_or(alt_aal.slices_from_to(0, 100),
                                   [s.slice for s in toffs]):
                headwind[climb] = aspd.array[climb] - gspd.array[climb]

        self.array = headwind


class Tailwind(DerivedParameterNode):
    """
    This is the tailwind component.
    """

    units = 'kts'

    def derive(self, hwd=P('Headwind')):
        self.array = -hwd.array


class SAT(DerivedParameterNode):
    """
    Computes Static Air Temperature (temperature of the outside air) from the
    Total Air Temperature, allowing for compressibility effects, or if this
    is not available, the standard atmosphere and lapse rate.
    
    Q: Support transforming SAT from OAT (as they are equal).
    
    TODO: Review naming convention - rename to "Static Air Temperature"?
    """
    @classmethod
    def can_operate(cls, available):
        return True # As Altitude STD must always be available

    name = 'SAT'
    units = 'C'

    def derive(self, tat=P('TAT'), mach=P('Mach'), alt=P('Altitude STD')):
        if tat and mach:
            self.array = machtat2sat(mach.array, tat.array)
        else:
            self.array = alt2sat(alt.array)
    
    
class TAT(DerivedParameterNode):
    """
    Blends data from two air temperature sources.
    
    TODO: Support generation from SAT, Mach and Altitude STD    
    TODO: Review naming convention - rename to "Total Air Temperature"?
    """
    name = "TAT"
    units = 'C'
    align = False

    def derive(self,
               source_1 = P('TAT (1)'),
               source_2 = P('TAT (2)')):

        # Alternate samples (1)&(2) are blended.
        self.array, self.frequency, self.offset = \
            blend_two_parameters(source_1, source_2)




class V2(DerivedParameterNode):
    '''
    Derives a value for the V2 velocity speed.

    If no recorded value is available, a value provided in an achieved flight
    record will be used. Alternatively an attempt will be made to determine the
    value from other available parameters.
    '''

    units = 'kts'

    @classmethod
    def can_operate(cls, available):
        afr = all_of(('Airspeed', 'AFR V2'), available)
        airbus = all_of(('Airspeed', 'Auto Speed Control', 'Selected Speed'), available)
        return afr or airbus

    def derive(self,
               air_spd=P('Airspeed'),
               afr_v2=A('AFR V2'),
               spd_ctl=P('Auto Speed Control'),
               spd_sel=P('Selected Speed')):

        if afr_v2:
            # Use value supplied in achieved flight record:
            self.array = np_ma_ones_like(air_spd.array) * afr_v2.value
        elif spd_sel:
            # Determine value for some Airbus aircraft:
            self.array = np.ma.where(spd_ctl.array == 1, spd_sel.array, np.ma.masked)
        else:
            # Unable to determine - use zeroed masked array:
            self.array = np_ma_masked_zeros_like(air_spd.array)


class V2Lookup(DerivedParameterNode):
    '''
    Derives a value for the V2 velocity speed looked up from tables.

    The value will be looked up based on weight and flap (surface detents) at
    liftoff. Only the first liftoff will be used.

    Flap is used as the first dependency to avoid interpolation of flap detents
    when flap is recorded at a lower frequency than airspeed.
    '''

    units = 'kts'

    @classmethod
    def can_operate(cls, available):
        x = set(available)
        base = ['Airspeed', 'Series', 'Family']
        weight = base + ['Gross Weight At Liftoff']
        airbus = set(weight + ['Configuration']).issubset(x)
        boeing = set(weight + ['Flap']).issubset(x)
        #propeller = set(base + ['Eng (*) Np Avg', 'Liftoff']).issubset(x)
        # FIXME: Replace the flaky logic for small propeller aircraft which do
        #        not record gross weight, cannot provide achieved flight
        #        records and will be using a fixed value for processing.
        return airbus or boeing  # or propeller

    def derive(self,
               flap=M('Flap'),
               conf=P('Configuration'),
               air_spd=P('Airspeed'),
               weight_liftoffs=KPV('Gross Weight At Liftoff'),
               series=A('Series'),
               family=A('Family'),
               engine=A('Engine Series'),
               engine_type=A('Engine Type'),
               v2=P('V2'),
               liftoffs=KTI('Liftoff'),
               eng_np=P('Eng (*) Np Avg')):

        # Initialize the result space.
        self.array = np_ma_masked_zeros_like(air_spd.array)

        x = map(lambda x: x.value if x else None, (series, family, engine, engine_type))

        try:
            vspeed_class = get_vspeed_map(*x)
        except KeyError as err:
            if v2:
                self.info("Error in '%s': %s", self.name, err)
            else:
                self.warning("Error in '%s': %s", self.name, err)
            return

        # check Conf as is dependant on Flap
        setting_array = conf.array if conf else flap.array.raw
        vspeed_table = vspeed_class()

        if weight_liftoffs is not None:
            # Explicitly looking for no Gross Weight At Liftoff node, as
            # opposed to having a node with no KPVs
            weight_liftoff = weight_liftoffs.get_first()
            index, weight = weight_liftoff.index, weight_liftoff.value
        else:
            index, weight = liftoffs.get_first().index, None

        setting = setting_array[index]

        try:
            vspeed = vspeed_table.v2(setting, weight)
        except (KeyError, ValueError) as err:
            if v2:
                self.info("Error in '%s': %s", self.name, err)
            else:
                self.warning("Error in '%s': %s", self.name, err)
            # Where the aircraft takes off with flap settings outside the
            # documented V2 range, we need the program to continue without
            # raising an exception, so that the incorrect flap at takeoff
            # can be detected.
            return

        if vspeed is not None:
            self.array[0:] = vspeed
        else:
            self.array[0:] = np.ma.masked


class WindAcrossLandingRunway(DerivedParameterNode):
    """
    This is the windspeed across the final landing runway, positive wind from left to right.
    """
    units = 'kts'
    
    @classmethod
    def can_operate(cls, available):
        return all_of(('Wind Speed', 'Wind Direction True Continuous', 'FDR Landing Runway'), available) \
               or \
               all_of(('Wind Speed', 'Wind Direction Continuous', 'Heading During Landing'), available)

    def derive(self, windspeed=P('Wind Speed'),
               wind_dir_true=P('Wind Direction True Continuous'),
               wind_dir_mag=P('Wind Direction Continuous'),
               land_rwy=A('FDR Landing Runway'),
               land_hdg=KPV('Heading During Landing')):

        if wind_dir_true and land_rwy:
            # proceed with "True" values
            wind_dir = wind_dir_true
            land_heading = runway_heading(land_rwy.value)
            self.array = np_ma_masked_zeros_like(wind_dir_true.array)
        elif wind_dir_mag and land_hdg:
            # proceed with "Magnetic" values
            wind_dir = wind_dir_mag
            land_heading = land_hdg.get_last().value
        else:
            # either no landing runway detected or no landing heading detected
            self.array = np_ma_masked_zeros_like(windspeed.array)
            self.warning('Cannot calculate without landing runway (%s) or landing heading (%s)',
                         bool(land_rwy), bool(land_hdg))
            return
        diff = (land_heading - wind_dir.array) * deg2rad
        self.array = windspeed.array * np.ma.sin(diff)


class Aileron(DerivedParameterNode):
    '''
    Aileron measures the roll control from the Left and Right Aileron
    signals. By taking the average of the two signals, any Flaperon movement
    is removed from the signal, leaving only the difference between the left
    and right which results in the roll control.
    
    Note: This requires that both Aileron signals have positive sign for
    positive (right) rolling moment. That is, port aileron down and starboard
    aileron up have positive sign.
    '''
    align = True
    units = 'deg'

    @classmethod
    def can_operate(cls, available):
        return any_of(('Aileron (L)', 'Aileron (R)'), available)

    def derive(self, al=P('Aileron (L)'), ar=P('Aileron (R)')):
        if al and ar:
            # Taking the average will ensure that positive roll to the right
            # on both signals is maintained as positive control, where as
            # any flaperon action (left positive, right negative) will
            # average out as no roll control.
            self.array = (al.array + ar.array) / 2
        else:
            ail = al or ar
            self.array = ail.array

            
class Flaperon(DerivedParameterNode):
    '''
    Where Ailerons move together and used as Flaps, these are known as
    "Flaperon" control.
    
    Flaperons are measured where both Left and Right Ailerons move down,
    which on the left creates possitive roll but on the right causes negative
    roll. The difference of the two signals is the Flaperon control.
    
    The Flaperon is stepped into nearest aileron detents, e.g. 0, 5, 10 deg
    
    Note: This is used for Airbus models and does not necessarily mean as
    much to other aircraft types.
    '''
    # TODO: Multistate
    def derive(self, al=P('Aileron (L)'), ar=P('Aileron (R)'),
               series=A('Series'), family=A('Family')):
        # Take the difference of the two signals (which should cancel each
        # other out when rolling) and divide the range by two (to account for
        # the left going negative and right going positive when flaperons set)
        flaperon_angle = (al.array - ar.array) / 2
        try:
            ail_steps = get_aileron_map(series.value, family.value)
        except KeyError:
            # no mapping, aircraft must not support Flaperons so create a
            # masked 0 array.
            self.array = None
            return
        else:
            self.array = step_values(flaperon_angle, self.frequency, ail_steps)


class AileronLeft(DerivedParameterNode):
    # See ElevatorLeft for explanation
    name = 'Aileron (L)'
    
    @classmethod
    def can_operate(cls, available):
        return any_of(('Aileron (L) Potentiometer', 
                       'Aileron (L) Synchro',
                       'Aileron (L) Inboard',
                       'Aileron (L) Outboard'), available)
    
    def derive(self, pot=P('Aileron (L) Potentiometer'),
               synchro=P('Aileron (L) Synchro'),
               ali=P('Aileron (L) Inboard'),
               alo=P('Aileron (L) Outboard')):
        synchro_samples = 0
        if synchro:
            synchro_samples = np.ma.count(synchro.array)
            self.array = synchro.array
        if pot:
            pot_samples = np.ma.count(pot.array)
            if pot_samples>synchro_samples:
                self.array = pot.array
        # If Inboard available, use this in preference
        if ali:
            self.array = ali.array
        elif alo:
            self.array = alo.array
        
class AileronRight(DerivedParameterNode):
    # See ElevatorLeft for explanation
    name = 'Aileron (R)'
    
    @classmethod
    def can_operate(cls, available):
        return any_of(('Aileron (R) Potentiometer', 
                       'Aileron (R) Synchro',
                       'Aileron (R) Inboard',
                       'Aileron (R) Outboard'), available)
    
    def derive(self, pot=P('Aileron (R) Potentiometer'),
               synchro=P('Aileron (R) Synchro'),
               ari=P('Aileron (R) Inboard'),
               aro=P('Aileron (R) Outboard')):

        synchro_samples = 0
        if synchro:
            synchro_samples = np.ma.count(synchro.array)
            self.array = synchro.array
        if pot:
            pot_samples = np.ma.count(pot.array)
            if pot_samples>synchro_samples:
                self.array = pot.array
        # If Inboard available, use this in preference
        if ari:
            self.array = ari.array
        elif aro:
            self.array = aro.array        

class AileronTrim(DerivedParameterNode): # RollTrim
    '''
    '''
    # TODO: TEST
    align = False
    name = 'Aileron Trim' # Roll Trim
    units = 'deg'

    def derive(self,
               atl=P('Aileron Trim (L)'),
               atr=P('Aileron Trim (R)')):
        self.array, self.frequency, self.offset = blend_two_parameters(atl, atr)


class Elevator(DerivedParameterNode):
    '''
    Blends alternate elevator samples. If either elevator signal is invalid,
    this reverts to just the working sensor.
    '''

    align = False
    units = 'deg'
    
    @classmethod
    def can_operate(cls,available):
        return any_of(('Elevator (L)', 'Elevator (R)'), available)

    def derive(self,
               el=P('Elevator (L)'),
               er=P('Elevator (R)')):

        if el and er:
            self.array, self.frequency, self.offset = blend_two_parameters(el, er)
        else:
            self.array = el.array if el else er.array
            self.frequency = el.frequency if el else er.frequency
            self.offset = el.offset if el else er.offset


class ElevatorLeft(DerivedParameterNode):
    '''
    Specific to a group of ATR aircraft which were progressively modified to
    replace potentiometers with synchros. The data validity tests will mark
    whole parameters invalid, or if both are valid, we want to pick the best
    option.
    '''
    name = 'Elevator (L)'
    
    @classmethod
    def can_operate(cls, available):
        return any_of(('Elevator (L) Potentiometer', 
                       'Elevator (L) Synchro'), available)
    
    def derive(self, pot=P('Elevator (L) Potentiometer'),
               synchro=P('Elevator (L) Synchro')):

        synchro_samples = 0
        
        if synchro:
            synchro_samples = np.ma.count(synchro.array)
            self.array = synchro.array
            
        if pot:
            pot_samples = np.ma.count(pot.array)
            if pot_samples>synchro_samples:
                self.array = pot.array
        
class ElevatorRight(DerivedParameterNode):
    # See ElevatorLeft for explanation
    name = 'Elevator (R)'
    @classmethod
    def can_operate(cls, available):
        return any_of(('Elevator (R) Potentiometer', 
                       'Elevator (R) Synchro'), available)
    
    def derive(self, pot=P('Elevator (R) Potentiometer'),
               synchro=P('Elevator (R) Synchro')):
        synchro_samples = 0
        if synchro:
            synchro_samples = np.ma.count(synchro.array)
            self.array = synchro.array
        if pot:
            pot_samples = np.ma.count(pot.array)
            if pot_samples>synchro_samples:
                self.array = pot.array
        
    

    
################################################################################
# Speedbrake


class Speedbrake(DerivedParameterNode):
    '''
    Spoiler angle in degrees, zero flush with the wing and positive up.

    Spoiler positions are recorded in different ways on different aircraft,
    hence the frame specific sections in this class.
    '''

    units = 'deg'
    align = False

    @classmethod
    def can_operate(cls, available):
        '''
        Note: The frame name cannot be accessed within this method to determine
              which parameters are required.
        '''
        return 'Frame' in available and (
            all_of(('Spoiler (2)', 'Spoiler (7)'), available) or
            all_of(('Spoiler (1)', 'Spoiler (7)'), available) or
            all_of(('Spoiler (4)', 'Spoiler (9)'), available))
    
    def merge_spoiler(self, spoiler_a, spoiler_b):
        '''
        We indicate the angle of the lower of the two raised spoilers, as
        this represents the drag element. Differential deployment is used to
        augments roll control, so the higher of the two spoilers is relating
        to roll control. Small values are ignored as these arise from control
        trim settings.
        '''
        offset = (spoiler_a.offset + spoiler_b.offset) / 2.0
        array = np.ma.minimum(spoiler_a.array, spoiler_b.array)
        # Force small angles to indicate zero:
        array = np.ma.where(array < 10.0, 0.0, array)
        return array, offset

    def derive(self,
            spoiler_2=P('Spoiler (2)'), spoiler_7=P('Spoiler (7)'),
            spoiler_4=P('Spoiler (4)'), spoiler_9=P('Spoiler (9)'),
            spoiler_1=P('Spoiler (1)'), frame=A('Frame')):
        '''
        '''
        frame_name = frame.value if frame else ''

        if frame_name in ['737-3', '737-3A', '737-3B', '737-3C', '737-7']:
            self.array, self.offset = self.merge_spoiler(spoiler_4, spoiler_9)

        elif frame_name in ['737-4', '737-5', '737-5_NON-EIS', '737-6',
                            '737-6_NON-EIS', '737-2227000-335A',
                            'A320_SFIM_ED45_CFM']:
            self.array, self.offset = self.merge_spoiler(spoiler_2, spoiler_7)
        
        elif frame_name == '787-RR-BCG49-ACMF-RR17':
            self.array, self.offset = self.merge_spoiler(spoiler_1, spoiler_7)

        else:
            raise DataFrameError(self.name, frame_name)



<<<<<<< HEAD
            It's not possible to identify when the speedbrakes are just
            armed in this case, so we take any significant motion as
            deployed.

            If there is no handle position recorded, the default 'Stowed'
            value is retained.
            '''
            armed = np.ma.where((2.0 < handle.array) & (handle.array < 35.0),
                                'Armed/Cmd Dn', 'Stowed')
            array = np.ma.where((handle.array >= 35.0) | (spdbrk.array > 1.0),
                                'Deployed/Cmd Up', armed)
        elif spdbrk and not handle:
            # Speedbrake only
            array = np.ma.where(spdbrk.array > 1.0,
                                'Deployed/Cmd Up', 'Stowed')
        elif handle and not spdbrk:
            # Speedbrake Handle only
            armed = np.ma.where((2.0 < handle.array) & (handle.array < 35.0),
                                'Armed/Cmd Dn', 'Stowed')
            array = np.ma.where(handle.array >= 35.0,
                                'Deployed/Cmd Up', armed)
        else:
            raise ValueError("Can't work without either Speedbrake or Handle")
        return array

    def b757_767_speedbrake(self, handle):
        '''
        Speedbrake Handle Positions for 757 & 767:

            ========    ============
              %           Notes
            ========    ============
               0.0        Full Forward
              15.0        Armed
             100.0        Full Up
            ========    ============
        '''
        # Speedbrake Handle only
        armed = np.ma.where((12.0 < handle.array) & (handle.array < 25.0),
                            'Armed/Cmd Dn', 'Stowed')
        array = np.ma.where(handle.array >= 25.0,
                            'Deployed/Cmd Up', armed)
        return array


    def derive(self,
               deployed=M('Speedbrake Deployed'),
               armed=M('Speedbrake Armed'),
               handle=P('Speedbrake Handle'),
               spdbrk=P('Speedbrake'),
               family=A('Family')):

        family_name = family.value if family else ''

        if deployed:
            # We have a speedbrake deployed discrete. Set initial state to
            # stowed, then set armed states if available, and finally set
            # deployed state:
            array = np.ma.zeros(len(deployed.array))
            if armed:
                array[armed.array == 'Armed'] = 1
            array[deployed.array == 'Deployed'] = 2
            self.array = array

        elif 'B737' in family_name:
            self.array = self.b737_speedbrake(spdbrk, handle)

        elif family_name in ['B757', 'B767']:
            self.array = self.b757_767_speedbrake(handle)

        elif family_name == 'A320':
            self.array = self.a320_speedbrake(armed, spdbrk)
        
        elif family_name == 'B787':
            # TODO: Is this correct?
            self.array = self.b757_767_speedbrake(handle)
        
        else:
            raise NotImplementedError
=======
>>>>>>> 01fa2381


class SpeedbrakeHandle(DerivedParameterNode):
    @classmethod
    def can_operate(cls, available):
        return any_of((
            'Speedbrake Handle (L)',
            'Speedbrake Handle (R)',
            'Speedbrake Handle (C)'
        ), available)

    def derive(self,
               sbh_l=M('Speedbrake Handle (L)'),
               sbh_r=M('Speedbrake Handle (R)'),
               sbh_c=M('Speedbrake Handle (C)')):

        available = [par for par in [sbh_l, sbh_r, sbh_c] if par]
        if len(available) > 1:
            self.array = blend_parameters(
                available, self.offset, self.frequency)
        elif len(available) == 1:
            self.array = available[0]


class ApproachRange(DerivedParameterNode):
    """
    This is the range to the touchdown point for both ILS and visual
    approaches including go-arounds. The reference point is the ILS Localizer
    antenna where the runway is so equipped, or the end of the runway where
    no ILS is available.

    The array is masked where no data has been computed, and provides
    measurements in metres from the reference point where the aircraft is on
    an approach.
    """

    units = 'm'

    @classmethod
    def can_operate(cls, available):
        return all_of((
                    'Airspeed True',
                    'Altitude AAL',
                    'Approach Information'), available) \
                       and any_of(('Heading True', 'Track True', 'Track'
                                   'Heading'), available)

    def derive(self, gspd=P('Groundspeed'),
               glide=P('ILS Glideslope'),
               trk_mag=P('Track'),
               trk_true=P('Track True'),
               hdg_mag=P('Heading'),
               hdg_true=P('Heading True'),
               tas=P('Airspeed True'),
               alt_aal=P('Altitude AAL'),
               approaches=App('Approach Information'),
               ):
        app_range = np_ma_masked_zeros_like(alt_aal.array)

        for approach in approaches:
            # We are going to reference the approach to a runway touchdown
            # point. Without that it's pretty meaningless, so give up now.
            runway = approach.runway
            if not runway:
                continue

            # Retrieve the approach slice
            this_app_slice = approach.slice

            # Let's use the best available information for this approach
            if trk_true and np.ma.count(trk_true.array[this_app_slice]):
                hdg = trk_true
                magnetic = False
            elif trk_mag and np.ma.count(trk_mag.array[this_app_slice]):
                hdg = trk_mag
                magnetic = True
            elif hdg_true and np.ma.count(hdg_true.array[this_app_slice]):
                hdg = hdg_true
                magnetic = False
            else:
                hdg = hdg_mag
                magnetic = True

            kwargs = {'runway': runway}
            
            if magnetic:
                try:
                    # If magnetic heading is being used get magnetic heading
                    # of runway
                    kwargs = {'heading': runway['magnetic_heading']}
                except KeyError:
                    # If magnetic heading is not know for runway fallback to
                    # true heading
                    pass

            # What is the heading with respect to the runway centreline for this approach?
            off_cl = runway_deviation(hdg.array[this_app_slice], **kwargs)

            # Use recorded groundspeed where available, otherwise
            # estimate range using true airspeed. This is because there
            # are aircraft which record ILS but not groundspeed data. In
            # either case the speed is referenced to the runway heading
            # in case of large deviations on the approach or runway.
            if gspd:
                speed = gspd.array[this_app_slice] * \
                    np.cos(np.radians(off_cl))
                freq = gspd.frequency
            
            if not gspd or not np.ma.count(speed):
                speed = tas.array[this_app_slice] * \
                    np.cos(np.radians(off_cl))
                freq = tas.frequency

            # Estimate range by integrating back from zero at the end of the
            # phase to high range values at the start of the phase.
            spd_repaired = repair_mask(speed, repair_duration=None,
                                       extrapolate=True)
            app_range[this_app_slice] = integrate(spd_repaired, freq,
                                                  scale=KTS_TO_MPS,
                                                  direction='reverse')
           
            _, app_slices = slices_between(alt_aal.array[this_app_slice],
                                           100, 500)
            # Computed locally, so app_slices do not need rescaling.
            if len(app_slices) != 1:
                self.info(
                    'Altitude AAL is not between 100-500 ft during an '
                    'approach slice. %s will not be calculated for this '
                    'section.', self.name)
                continue

            # reg_slice is the slice of data over which we will apply a
            # regression process to identify the touchdown point from the
            # height and distance arrays.
            reg_slice = shift_slice(app_slices[0], this_app_slice.start)
            
            gs_est = approach.gs_est
            if gs_est:
                # Compute best fit glidepath. The term (1-0.13 x glideslope
                # deviation) caters for the aircraft deviating from the
                # planned flightpath. 1 dot low is about 7% of a 3 degree
                # glidepath. Not precise, but adequate accuracy for the small
                # error we are correcting for here, and empyrically checked.
                corr, slope, offset = coreg(app_range[reg_slice],
                    alt_aal.array[reg_slice] * (1 - 0.13 * glide.array[reg_slice]))
                # This should correlate very well, and any drop in this is a
                # sign of problems elsewhere.
                if corr < 0.995:
                    self.warning('Low convergence in computing ILS '
                                 'glideslope offset.')
            else:
                # Just work off the height data assuming the pilot was aiming
                # to touchdown close to the glideslope antenna (for a visual
                # approach to an ILS-equipped runway) or at the touchdown
                # zone if no ILS glidepath is installed.
                corr, slope, offset = coreg(app_range[reg_slice],
                                            alt_aal.array[reg_slice])
                # This should still correlate pretty well, though not quite
                # as well as for a directed approach.
                if corr < 0.990:
                    self.warning('Low convergence in computing visual '
                                 'approach path offset.')

            ## This plot code allows the actual flightpath and regression line
            ## to be viewed in case of concern about the performance of the
            ## algorithm.
            ##import matplotlib.pyplot as plt
            ##x1=app_range[gs_est.start:this_app_slice.stop]
            ##y1=alt_aal.array[gs_est.start:this_app_slice.stop]
            ##x2=app_range[gs_est]
            ##y2=alt_aal.array[gs_est] * (1-0.13*glide.array[gs_est])
            ##xnew = np.linspace(np.min(x2),np.max(x2),num=2)
            ##ynew = (xnew - offset)/slope
            ##plt.plot(x1,y1,'-',x2,y2,'-',xnew,ynew,'-')
            ##plt.show()

            # Touchdown point nominally 1000ft from start of runway but
            # use glideslope antenna position if we know it.
            try:
                start_2_loc, gs_2_loc, end_2_loc, pgs_lat, pgs_lon = \
                    runway_distances(runway)
                extend = gs_2_loc
            except (KeyError, TypeError):
                extend = runway_length(runway) - 1000 / METRES_TO_FEET

            # Shift the values in this approach so that the range = 0 at
            # 0ft on the projected ILS or approach slope.
            app_range[this_app_slice] += extend - offset

        self.array = app_range

################################################################################


class VOR1Frequency(DerivedParameterNode):
    """
    Extraction of VOR tuned frequencies from receiver (1).
    """

    name = "VOR (1) Frequency"
    units = 'MHz'

    def derive(self, f=P('ILS-VOR (1) Frequency')):
        self.array = filter_vor_ils_frequencies(f.array, 'VOR')


class VOR2Frequency(DerivedParameterNode):
    """
    Extraction of VOR tuned frequencies from receiver (1).
    """

    name = "VOR (2) Frequency"
    units = 'MHz'

    def derive(self, f=P('ILS-VOR (2) Frequency')):
        self.array = filter_vor_ils_frequencies(f.array, 'VOR')

class WindSpeed(DerivedParameterNode):
    '''
    Required for Embraer 135-145 Data Frame
    '''

    align = False
    units = 'kts'

    def derive(self, wind_1=P('Wind Speed (1)'), wind_2=P('Wind Speed (2)')):
        self.array, self.frequency, self.offset = \
            blend_two_parameters(wind_1, wind_2)

class WindDirection(DerivedParameterNode):
    '''
    The Embraer 135-145 data frame includes two sources
    '''

    align = False
    units = 'deg'

    def derive(self, wind_1=P('Wind Direction (1)'),
                       wind_2=P('Wind Direction (2)')):
        self.array, self.frequency, self.offset = \
            blend_two_parameters(wind_1, wind_2)


class WheelSpeedLeft(DerivedParameterNode):
    '''
    Merge the various recorded wheel speed signals from the left hand bogie.
    '''
    name = 'Wheel Speed (L)'
    align = False

    @classmethod
    def can_operate(cls, available):
        return 'Wheel Speed (L) (1)' in available
    
    def derive(self, ws_1=P('Wheel Speed (L) (1)'), ws_2=P('Wheel Speed (L) (2)'),
               ws_3=P('Wheel Speed (L) (3)'), ws_4=P('Wheel Speed (L) (4)')):
        sources = [ws_1, ws_2, ws_3, ws_4]
        self.offset = 0.0
        self.frequency = 4.0
        self.array = blend_parameters(sources, self.offset, self.frequency)



class WheelSpeedRight(DerivedParameterNode):
    '''
    Merge the various recorded wheel speed signals from the right hand bogie.
    '''
    name = 'Wheel Speed (R)'
    align = False
    
    @classmethod
    def can_operate(cls, available):
        return 'Wheel Speed (R) (1)' in available

    def derive(self, ws_1=P('Wheel Speed (R) (1)'), ws_2=P('Wheel Speed (R) (2)'),
               ws_3=P('Wheel Speed (R) (3)'), ws_4=P('Wheel Speed (R) (4)')):
        sources = [ws_1, ws_2, ws_3, ws_4]
        self.offset = 0.0
        self.frequency = 4.0
        self.array = blend_parameters(sources, self.offset, self.frequency)


class WheelSpeed(DerivedParameterNode):
    '''
    Merge Left and Right wheel speeds.
    
    Q: Should wheel speed Centre (C) be merged too?
    '''
    align = False
    
    def derive(self, ws_l=P('Wheel Speed (L)'), ws_r=P('Wheel Speed (R)')):
        self.array, self.frequency, self.offset = \
            blend_two_parameters(ws_l, ws_r)


class TrackContinuous(DerivedParameterNode):
    '''
    Magnetic Track Heading Continuous of the Aircraft by adding Drift from track
    to the aircraft Heading.
    '''
    units = 'deg'
    
    def derive(self, heading=P('Heading Continuous'), drift=P('Drift')):
        #Note: drift is to the right of heading, so: Track = Heading + Drift
        self.array = heading.array + drift.array


class Track(DerivedParameterNode):
    '''
    Magnetic Track Heading of the Aircraft by adding Drift from track to the
    aircraft Heading.

    Range 0 to 360
    '''
    units = 'deg'

    def derive(self, track=P('Track Continuous')):
        self.array = track.array % 360


class TrackTrueContinuous(DerivedParameterNode):
    '''
    True Track Heading Continuous of the Aircraft by adding Drift from track to
    the aircraft Heading.
    '''
    units = 'deg'
    
    def derive(self, heading=P('Heading True Continuous'), drift=P('Drift')):
        #Note: drift is to the right of heading, so: Track = Heading + Drift
        self.array = heading.array + drift.array


class TrackTrue(DerivedParameterNode):
    '''
    True Track Heading of the Aircraft by adding Drift from track to the
    aircraft Heading.

    Range 0 to 360
    '''
    units = 'deg'

    def derive(self, track_true=P('Track True Continuous')):
        self.array = track_true.array % 360


class TrackDeviationFromRunway(DerivedParameterNode):
    '''
    Difference from the aircraft's Track angle and that of the Runway
    centreline. Measured during Takeoff and Approach phases.

    Based on Track True angle in order to avoid complications with magnetic
    deviation values recorded at airports. The deviation from runway centre
    line would be the same whether the calculation is based on Magnetic or
    True measurements.
    '''
    # forse offset for approach slice start consistency
    align_frequency = 1
    align_offset = 0

    @classmethod
    def can_operate(cls, available):
        return any_of(('Approach Information', 'FDR Takeoff Runway'), available) \
               and any_of(('Track Continuous', 'Track True Continuous'), available)

    def _track_deviation(self, array, _slice, rwy, magnetic=False):
        if magnetic:
            try:
                # If magnetic heading is being used get magnetic heading
                # of runway
                self.array[_slice] = runway_deviation(
                     array[_slice], heading=rwy['magnetic_heading'])
                return
            except KeyError:
                # If magnetic heading is not know for runway fallback to
                # true heading
                pass
        try:
            self.array[_slice] = runway_deviation(array[_slice], runway=rwy)
        except ValueError:
            # could not determine runway information
            return

    def derive(self, track_true=P('Track True Continuous'),
               track_mag=P('Track Continuous'),
               takeoff=S('Takeoff'),
               to_rwy=A('FDR Takeoff Runway'),
               apps=App('Approach Information')):
        
        if track_true:
            magnetic = False
            track = track_true
        else:
            magnetic = True
            track = track_mag

        self.array = np_ma_masked_zeros_like(track.array)

        for app in apps:
            if not app.runway:
                self.warning("Cannot calculate TrackDeviationFromRunway for "
                             "approach as there is no runway.")
                continue
            self._track_deviation(track.array, app.slice, app.runway, magnetic)

        if to_rwy:
            self._track_deviation(track.array, takeoff[0].slice, to_rwy.value,
                                  magnetic)





class ElevatorActuatorMismatch(DerivedParameterNode):
    '''
    An incident focused attention on mismatch between the elevator actuator
    and surface. This parameter is designed to measure the mismatch which
    should never be large, and from which we may be able to predict actuator
    malfunctions.
    '''
    def derive(self, elevator=P('Elevator'), 
               ap=M('AP Engaged'), 
               fcc=M('FCC Local Limited Master'),
               left=P('Elevator (L) Actuator'), 
               right=P('Elevator (R) Actuator')):
        
        scaling = 1/2.6 # 737 elevator specific at this time
        
        fcc_l = np.ma.where(fcc.array == 'FCC (L)', 1, 0)
        fcc_r = np.ma.where(fcc.array == 'FCC (R)', 1, 0)
        
        amm = actuator_mismatch(ap.array.raw, 
                                fcc_l,
                                fcc_r,
                                left.array,
                                right.array,
                                elevator.array,
                                scaling,
                                self.frequency)
        
        self.array = amm

<|MERGE_RESOLUTION|>--- conflicted
+++ resolved
@@ -15,8 +15,8 @@
 
 from analysis_engine.exceptions import DataFrameError
 from analysis_engine.node import (
-    A, App, DerivedParameterNode, KPV, KTI, M,
-    P, S)
+    A, App, DerivedParameterNode, KPV, KTI, M, P, S,
+)
 from analysis_engine.library import (actuator_mismatch,
                                      air_track,
                                      align,
@@ -1423,7 +1423,6 @@
 # Automated Systems
 
 
-
 class ClimbForFlightPhases(DerivedParameterNode):
     """
     This computes climb segments, and resets to zero as soon as the aircraft
@@ -1645,8 +1644,6 @@
         self.array, self.frequency, self.offset = blend_two_parameters(brake_L, brake_R)
 
 
-
-
 ################################################################################
 # Engine EPR
 
@@ -2777,6 +2774,9 @@
         engines = vstack_params(*params)
         self.array = np.ma.max(engines, axis=0)
         self.offset = offset_select('mean', params)
+
+
+################################################################################
 
 
 class FuelQty(DerivedParameterNode):
@@ -2829,7 +2829,6 @@
             self.offset = 0.0
 
 
-
 ################################################################################
 
 ## There is no difference between the two sources, and the sample rate is so low as to make merging pointless.
@@ -2963,22 +2962,17 @@
 
     @classmethod
     def can_operate(cls, available):
-        flap_angles = (
+        return any_of((
             'Flap Angle (L)', 'Flap Angle (R)',
             'Flap Angle (L) Inboard', 'Flap Angle (R) Inboard',
-        )
-        flap_combo = any_of(flap_angles, available)
-        herc_flap = 'Altitude AAL' in available and \
-            not [p for p in flap_angles if p in available]
-        return flap_combo or herc_flap
+        ), available)
 
     def derive(self,
                flap_A=P('Flap Angle (L)'),
                flap_B=P('Flap Angle (R)'),
                flap_A_inboard=P('Flap Angle (L) Inboard'),
                flap_B_inboard=P('Flap Angle (R) Inboard'),
-               frame=A('Frame'),
-               alt_aal=P('Altitude AAL')):
+               frame=A('Frame')):
 
         frame_name = frame.value if frame else ''
         flap_A = flap_A or flap_A_inboard
@@ -2987,25 +2981,10 @@
         if frame_name in ['747-200-GE', '747-200-PW', '747-200-AP-BIB']:
             # Only the right inboard flap is instrumented.
             self.array = flap_B.array
-        elif flap_A or flap_B:
+        else:
             # By default, blend the two parameters.
             self.array, self.frequency, self.offset = blend_two_parameters(
                 flap_A, flap_B)
-        else:
-            assert frame_name == 'L382-Hercules'
-            # HERCULES ONLY!
-            # Flap is not recorded, so invent one of the correct length.
-            flap_herc = np_ma_zeros_like(alt_aal.array)
-    
-            # Takeoff is normally with 50% flap382
-            _, toffs = slices_from_to(alt_aal.array, 0.0, 1000.0)
-            flap_herc[:toffs[0].stop] = 50.0
-    
-            # Assume 50% from 2000 to 1000ft, and 100% thereafter on the approach.
-            _, apps = slices_from_to(alt_aal.array, 2000.0, 0.0)
-            flap_herc[apps[-1].start:] = np.ma.where(alt_aal.array[apps[-1].start:]>1000.0,50.0,100.0)
-    
-            self.array = np.ma.array(flap_herc)
 
 
 '''
@@ -3063,6 +3042,7 @@
     """
     def derive(self, alt_aal=P('Altitude AAL'), dist=P('Distance To Landing')):
         self.array = alt_aal.array / (dist.array * FEET_PER_NM)
+
 
 
 
@@ -4456,7 +4436,6 @@
         self.array = moving_average(max_n1.array - min_n1.array, window=window)
 
 
-
 class TurbulenceRMSG(DerivedParameterNode):
     """
     Simple RMS g measurement of turbulence over a 5-second period.
@@ -4587,8 +4566,6 @@
             blend_two_parameters(source_1, source_2)
 
 
-
-
 class V2(DerivedParameterNode):
     '''
     Derives a value for the V2 velocity speed.
@@ -4643,7 +4620,7 @@
         weight = base + ['Gross Weight At Liftoff']
         airbus = set(weight + ['Configuration']).issubset(x)
         boeing = set(weight + ['Flap']).issubset(x)
-        #propeller = set(base + ['Eng (*) Np Avg', 'Liftoff']).issubset(x)
+        propeller = set(base + ['Eng (*) Np Avg', 'Liftoff']).issubset(x)
         # FIXME: Replace the flaky logic for small propeller aircraft which do
         #        not record gross weight, cannot provide achieved flight
         #        records and will be using a fixed value for processing.
@@ -5017,91 +4994,6 @@
 
         else:
             raise DataFrameError(self.name, frame_name)
-
-
-
-<<<<<<< HEAD
-            It's not possible to identify when the speedbrakes are just
-            armed in this case, so we take any significant motion as
-            deployed.
-
-            If there is no handle position recorded, the default 'Stowed'
-            value is retained.
-            '''
-            armed = np.ma.where((2.0 < handle.array) & (handle.array < 35.0),
-                                'Armed/Cmd Dn', 'Stowed')
-            array = np.ma.where((handle.array >= 35.0) | (spdbrk.array > 1.0),
-                                'Deployed/Cmd Up', armed)
-        elif spdbrk and not handle:
-            # Speedbrake only
-            array = np.ma.where(spdbrk.array > 1.0,
-                                'Deployed/Cmd Up', 'Stowed')
-        elif handle and not spdbrk:
-            # Speedbrake Handle only
-            armed = np.ma.where((2.0 < handle.array) & (handle.array < 35.0),
-                                'Armed/Cmd Dn', 'Stowed')
-            array = np.ma.where(handle.array >= 35.0,
-                                'Deployed/Cmd Up', armed)
-        else:
-            raise ValueError("Can't work without either Speedbrake or Handle")
-        return array
-
-    def b757_767_speedbrake(self, handle):
-        '''
-        Speedbrake Handle Positions for 757 & 767:
-
-            ========    ============
-              %           Notes
-            ========    ============
-               0.0        Full Forward
-              15.0        Armed
-             100.0        Full Up
-            ========    ============
-        '''
-        # Speedbrake Handle only
-        armed = np.ma.where((12.0 < handle.array) & (handle.array < 25.0),
-                            'Armed/Cmd Dn', 'Stowed')
-        array = np.ma.where(handle.array >= 25.0,
-                            'Deployed/Cmd Up', armed)
-        return array
-
-
-    def derive(self,
-               deployed=M('Speedbrake Deployed'),
-               armed=M('Speedbrake Armed'),
-               handle=P('Speedbrake Handle'),
-               spdbrk=P('Speedbrake'),
-               family=A('Family')):
-
-        family_name = family.value if family else ''
-
-        if deployed:
-            # We have a speedbrake deployed discrete. Set initial state to
-            # stowed, then set armed states if available, and finally set
-            # deployed state:
-            array = np.ma.zeros(len(deployed.array))
-            if armed:
-                array[armed.array == 'Armed'] = 1
-            array[deployed.array == 'Deployed'] = 2
-            self.array = array
-
-        elif 'B737' in family_name:
-            self.array = self.b737_speedbrake(spdbrk, handle)
-
-        elif family_name in ['B757', 'B767']:
-            self.array = self.b757_767_speedbrake(handle)
-
-        elif family_name == 'A320':
-            self.array = self.a320_speedbrake(armed, spdbrk)
-        
-        elif family_name == 'B787':
-            # TODO: Is this correct?
-            self.array = self.b757_767_speedbrake(handle)
-        
-        else:
-            raise NotImplementedError
-=======
->>>>>>> 01fa2381
 
 
 class SpeedbrakeHandle(DerivedParameterNode):
@@ -5511,9 +5403,6 @@
                                   magnetic)
 
 
-
-
-
 class ElevatorActuatorMismatch(DerivedParameterNode):
     '''
     An incident focused attention on mismatch between the elevator actuator
@@ -5542,4 +5431,3 @@
                                 self.frequency)
         
         self.array = amm
-
