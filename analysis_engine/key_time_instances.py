--- conflicted
+++ resolved
@@ -472,30 +472,6 @@
                 # Let's scan from 30ft to 10 seconds after the approximate touchdown moment.
                 startpoint = index_at_value(alt.array, 30.0, slice(t0, t0-200,-1))
                 endpoint = min(t0+10.0*roc.hz, len(roc.array))
-<<<<<<< HEAD
-                # Make space for the integrand
-                sm_ht = np_ma_zeros_like(roc.array[startpoint:endpoint])
-                # Repair the source data (otherwise we propogate masked data)
-                my_roc = repair_mask(roc.array[startpoint:endpoint])
-                my_alt = repair_mask(alt.array[startpoint:endpoint])
-
-                # Start at the beginning...
-                sm_ht[0] = alt.array[startpoint]
-                #...and calculate each with a weighted correction factor.
-                for i in range(1, len(sm_ht)):
-                    sm_ht[i] = (1.0-tau)*sm_ht[i-1] + tau*my_alt[i-1] + my_roc[i]/60.0/roc.hz
-
-                # Plot for ease of inspection during development.
-                ##from analysis_engine.plot_flight import plot_parameter
-                ##plot_parameter(alt.array[startpoint:endpoint], show=False)
-                ##plot_parameter(roc.array[startpoint:endpoint]/100.0, show=False)
-                ##plot_parameter(sm_ht)
-                
-                # The final step is trivial.
-                t1 = index_at_value(sm_ht, 0.0)+startpoint
-                
-                t2 = find_edges(on_gnd.array, slice(startpoint,endpoint), direction='falling_edges')
-=======
 
                 # If we have a wheel sensor, use this. It is often a derived
                 # parameter created by ORing the left and right main gear
@@ -505,7 +481,6 @@
                     if edges != []:
                         self.create_kti(edges[0] + startpoint)
                     return
->>>>>>> e6192af7
                 
                 if not wow or edges == []:
                     #For aircraft without weight on wheels swiches, or if
@@ -539,6 +514,7 @@
                     
                     '''
                     # Plot for ease of inspection during development.
+                    from analysis_engine.plot_flight import plot_parameter
                     plot_parameter(alt.array[startpoint:endpoint], show=False)
                     plot_parameter(roc.array[startpoint:endpoint]/100.0, show=False)
                     #plot_parameter(on_gnd.array[startpoint:endpoint], show=False)
