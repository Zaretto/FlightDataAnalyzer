--- conflicted
+++ resolved
@@ -1135,12 +1135,12 @@
                airs=S('Airborne'),
                frame=A('Frame'),
                ac_type=A('Aircraft Type')):
-        
+
         if ac_type and ac_type.value == 'helicopter':
             for air in airs:
                 self.create_kti(air.start_edge)
             return
-        
+
         for air in airs:
             index_acc = index_rad = index_gog = index_lift = None
             index_air = air.start_edge
@@ -1354,7 +1354,7 @@
             for air in airs:
                 self.create_kti(air.stop_edge)
             return
-        
+
         # The preamble here checks that the landing we are looking at is
         # genuine, it's not just because the data stopped in mid-flight. We
         # reduce the scope of the search for touchdown to avoid triggering in
@@ -1920,10 +1920,7 @@
                lat=P('Latitude Smoothed'),
                lon=P('Longitude Smoothed')):
 
-<<<<<<< HEAD
         self.calculate(lands, holds, arr, lat, lon, direction='backward')
-=======
-        self.calculate(lands, arr, lat, lon, direction='backward')
 
 
 #################################################################
@@ -1931,72 +1928,72 @@
 
 
 class EnterHover(KeyTimeInstanceNode):
-    
+
     can_operate = helicopter_only
-    
+
     def derive(self, holds=S('Hover')):
         for hold in holds:
             self.create_kti(hold.slice.start)
 
 
 class ExitHover(KeyTimeInstanceNode):
-    
+
     can_operate = helicopter_only
-    
+
     def derive(self, holds=S('Hover')):
         for hold in holds:
             self.create_kti(hold.slice.stop)
 
 
 class EnterHoverTaxi(KeyTimeInstanceNode):
-    
+
     can_operate = helicopter_only
-    
+
     def derive(self, holds=S('Hover Taxi')):
         for hold in holds:
             self.create_kti(hold.slice.start)
 
 
 class ExitHoverTaxi(KeyTimeInstanceNode):
-    
+
     can_operate = helicopter_only
-    
+
     def derive(self, holds=S('Hover Taxi')):
         for hold in holds:
             self.create_kti(hold.slice.stop)
 
 
 class EnterTransitionHoverToFlight(KeyTimeInstanceNode):
-    
+
     can_operate = helicopter_only
-    
+
     def derive(self, holds=S('Transition Hover To Flight')):
         for hold in holds:
             self.create_kti(hold.slice.start)
 
 
 class ExitTransitionHoverToFlight(KeyTimeInstanceNode):
-    
+
     can_operate = helicopter_only
-    
+
     def derive(self, holds=S('Transition Hover To Flight')):
         for hold in holds:
             self.create_kti(hold.slice.stop)
 
 
 class EnterTransitionFlightToHover(KeyTimeInstanceNode):
-    
+
     can_operate = helicopter_only
-    
+
     def derive(self, holds=S('Transition Flight To Hover')):
         for hold in holds:
             self.create_kti(hold.slice.start)
 
 
 class ExitTransitionFlightToHover(KeyTimeInstanceNode):
-    
+
     can_operate = helicopter_only
-    
+
     def derive(self, holds=S('Transition Flight To Hover')):
         for hold in holds:
             self.create_kti(hold.slice.stop)
@@ -2007,18 +2004,18 @@
 
 
 class EnterAutorotation(KeyTimeInstanceNode):
-    
+
     can_operate = helicopter_only
-    
+
     def derive(self, holds=S('Autorotation')):
         for hold in holds:
             self.create_kti(hold.slice.start)
 
 
 class ExitAutorotation(KeyTimeInstanceNode):
-    
+
     can_operate = helicopter_only
-    
+
     def derive(self, holds=S('Autorotation')):
         for hold in holds:
             self.create_kti(hold.slice.stop)
@@ -2029,18 +2026,18 @@
 
 
 class EnterTakeoff(KeyTimeInstanceNode):
-    
+
     can_operate = helicopter_only
-    
+
     def derive(self, holds=S('Takeoff')):
         for hold in holds:
             self.create_kti(hold.slice.start)
 
 
 class ExitTakeoff(KeyTimeInstanceNode):
-    
+
     can_operate = helicopter_only
-    
+
     def derive(self, holds=S('Takeoff')):
         for hold in holds:
             self.create_kti(hold.slice.stop)
@@ -2052,9 +2049,9 @@
 
 class EnterILSTuned(KeyTimeInstanceNode):
     name = 'Enter ILS Tuned'
-    
+
     can_operate = helicopter_only
-    
+
     def derive(self, holds=S('ILS Localizer Established')):
         for hold in holds:
             self.create_kti(hold.slice.start)
@@ -2062,9 +2059,9 @@
 
 class ExitILSTuned(KeyTimeInstanceNode):
     name = 'Exit ILS Tuned'
-    
+
     can_operate = helicopter_only
-    
+
     def derive(self, holds=S('ILS Localizer Established')):
         for hold in holds:
             self.create_kti(hold.slice.stop)
@@ -2076,9 +2073,9 @@
 
 class EnterApproachAndLanding(KeyTimeInstanceNode):
     name = 'Enter Approach And Landing'
-    
+
     can_operate = helicopter_only
-    
+
     def derive(self, holds=S('Approach And Landing')):
         for hold in holds:
             self.create_kti(hold.slice.start)
@@ -2086,10 +2083,9 @@
 
 class ExitApproachAndLanding(KeyTimeInstanceNode):
     name='Exit Approach And Landing'
-    
+
     can_operate = helicopter_only
-    
+
     def derive(self, holds=S('Approach And Landing')):
         for hold in holds:
-            self.create_kti(hold.slice.stop)
->>>>>>> 3441bda5
+            self.create_kti(hold.slice.stop)