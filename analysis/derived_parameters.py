import logging
import numpy as np

from analysis.node import A, DerivedParameterNode, KPV, KTI, P, S, Parameter

from analysis.library import (align, 
                              first_order_lag,
                              first_order_washout,
                              hysteresis, 
                              interleave,
                              rate_of_change, 
                              repair_mask,
                              straighten_headings,
                              vstack_params)

from settings import (AZ_WASHOUT_TC,
                      HYSTERESIS_FPALT,
                      HYSTERESIS_FPALT_CCD,
                      HYSTERESIS_FP_RAD_ALT,
                      HYSTERESIS_FPIAS, 
                      HYSTERESIS_FPROC,
                      GRAVITY,
                      KTS_TO_FPS,
                      RATE_OF_CLIMB_LAG_TC
                      )

#-------------------------------------------------------------------------------
# Derived Parameters


# Q: What do we do about accessing KTIs - params['a kti class name'] is a list of kti's
#   - could have a helper - filter_for('kti_name', take_max=True) # and possibly take_first, take_min, take_last??

# Q: Accessing information like ORIGIN / DESTINATION

# Q: What about V2 Vref etc?


class AccelerationVertical(DerivedParameterNode):
    def derive(self, acc_norm=P('Acceleration Normal'), 
               acc_lat=P('Acceleration Lateral'), 
               acc_long=P('Acceleration Longitudinal'), 
               pitch=P('Pitch'), roll=P('Roll')):
        """
        Resolution of three accelerations to compute the vertical
        acceleration (perpendicular to the earth surface). Upwards = +ve
        """
        # Align the acceleration and attitude samples to the normal acceleration,
        # ready for combining them.
        # "align" returns an array of the first parameter aligned to the second.
        ax = align(acc_long, acc_norm) 
        pch = np.radians(align(pitch, acc_norm))
        ay = align(acc_lat, acc_norm) 
        rol = np.radians(align(roll, acc_norm))
        
        # Simple Numpy algorithm working on masked arrays
        resolved_in_pitch = ax * np.sin(pch) + acc_norm.array * np.cos(pch)
        self.array = (resolved_in_pitch * np.cos(rol) - ay * np.sin(rol)) * GRAVITY

class AccelerationForwards(DerivedParameterNode):
    def derive(self, acc_norm=P('Acceleration Normal'), 
               acc_long=P('Acceleration Longitudinal'), 
               pitch=P('Pitch')):
        """
        Resolution of three body axis accelerations to compute the forward
        acceleration, that is, in the direction of the aircraft centreline
        when projected onto the earth's surface. Forwards = +ve
        """
        ax = align(acc_long, acc_norm) 
        pch = np.radians(align(pitch, acc_norm))
        
        # Simple Numpy algorithm working on masked arrays
        self.array = ax * np.cos(pch) - acc_norm.array * np.sin(pch)


class AccelerationSideways(DerivedParameterNode):
    def derive(self, acc_norm=P('Acceleration Normal'), 
               acc_lat=P('Acceleration Lateral'),
               acc_long=P('Acceleration Longitudinal'), 
               pitch=P('Pitch'), roll=P('Roll')):
        """
        Resolution of three body axis accelerations to compute the lateral
        acceleration, that is, in the direction perpendicular to the aircraft centreline
        when projected onto the earth's surface. Right = +ve.
        """
        ax = align(acc_long, acc_norm)
        pch = np.radians(align(pitch, acc_norm))
        ay = align(acc_lat, acc_norm)
        rol = np.radians(align(roll, acc_norm))
        
        # Simple Numpy algorithm working on masked arrays
        resolved_in_pitch = ax * np.sin(pch) + acc_norm.array * np.cos(pch)
        self.array = resolved_in_pitch * np.sin(rol) + ay * np.cos(rol)



"""
===============================================================================
Superceded by Truck and Trailer analysis of airspeed during takeoff and landing
===============================================================================
class AccelerationForwardsForFlightPhases(DerivedParameterNode):
    # List the minimum acceptable parameters here
    @classmethod
    def can_operate(cls, available):
        if 'Airspeed' in available:
            return True
        elif 'Acceleration Longitudinal' in available:
            return True
        else:
            return False
        
    # List the optimal parameter set here
    def derive(self, acc_long=P('Acceleration Longitudinal'),
               airspeed=P('Airspeed')):
        '''
        Acceleration or deceleration on the runway is used to identify the
        runway heading. For the Hercules aircraft there is no longitudinal
        accelerometer, so rate of change of airspeed is used instead.
        '''
        if not acc_long: #  TODO: remove this inversion. Herc testing only.
            self.array = repair_mask(acc_long.array)
        else:
            '''
            This calculation is included for the few aircraft that do not
            have a longitudinal accelerometer installed, so we can identify
            acceleration or deceleration on the runway.
            '''
            # TODO: Remove float from line below
            aspd = P('Aspd',array=repair_mask(np.ma.array(airspeed.array.data, dtype='float')),frequency=airspeed.frequency)
            # Tacky smoothing to see how it works. TODO fix !
            roc_aspd = rate_of_change(aspd,1.5) * KTS_TO_FPS/GRAVITY
            self.array =  roc_aspd 
===============================================================================
Superceded by Truck and Trailer analysis of airspeed during takeoff and landing
===============================================================================
"""
            

class AirspeedForFlightPhases(DerivedParameterNode):
    def derive(self, airspeed=P('Airspeed')):
        self.array = hysteresis(airspeed.array, HYSTERESIS_FPIAS)


class AirspeedMinusVref(DerivedParameterNode):
    def derive(self, airspeed=P('Airspeed'), vref=P('Vref')):
        vref_aligned = align(vref, airspeed)
        self.array = airspeed.array - vref_aligned


class AirspeedTrue(DerivedParameterNode):
    #dependencies = ['SAT', 'VMO', 'MMO', 'Indicated Airspeed', 'Altitude QNH']
    # TODO: Move required dependencies from old format above to derive kwargs.
    def derive(self, ias = P('Airspeed'),
               alt_std = P('Altitude STD'),
               sat = P('SAT')):
        return NotImplemented
    

class AltitudeAAL(DerivedParameterNode):
    # Dummy for testing DJ TODO: Replace with one that takes radio altitude and local minima into account.
    name = 'Altitude AAL'
<<<<<<< HEAD
    def derive(self, alt_aal=P('Altitude AAL For Flight Phases')):# alt_std=P('Altitude STD'), alt_rad=P('Altitude Radio')):
        # TODO: This is a hack! Implement separate derive method for Altitude
        # AAL.
        return alt_aal.array
=======
    def derive(self, alt_std=P('Altitude AAL For Flight Phases')):
        self.array = alt_std.array
>>>>>>> cc65bc1d

    
class AltitudeAALForFlightPhases(DerivedParameterNode):
    name = 'Altitude AAL For Flight Phases'
    # This crude parameter is used for flight phase determination,
    # and only uses airspeed and pressure altitude for robustness.
    def derive(self, alt_std=P('Altitude STD'), fast=S('Fast')):
        
        # Initialise the array to zero, so that the altitude above the airfield
        # will be 0ft when the aircraft cannot be airborne.
        self.array = np.ma.zeros(len(alt_std.array))
        
        repair_mask(alt_std.array) # Remove small sections of corrupt data
        ##print 'fast, len(alt_std), alt_std.offset', fast, len(alt_std.array), alt_std.offset
        for speedy in fast:
            begin = speedy.slice.start
            end = speedy.slice.stop
            peak = np.ma.argmax(alt_std.array[speedy.slice])
            # We override any negative altitude variations that occur at
            # takeoff or landing rotations. This parameter is only used for
            # flight phase determination so it is important that it behaves
            # in a predictable manner.
            ##print end
            self.array[begin:begin+peak] = np.ma.maximum(0.0,alt_std.array[begin:begin+peak]-alt_std.array[begin])
            self.array[begin+peak:end] = np.ma.maximum(0.0,alt_std.array[begin+peak:end]-alt_std.array[end-1])
    
    
class AltitudeForClimbCruiseDescent(DerivedParameterNode):
    name = 'Altitude For Climb Cruise Descent'
    def derive(self, alt_std=P('Altitude STD')):
        self.array = hysteresis ( alt_std.array, HYSTERESIS_FPALT_CCD)
    
    
class AltitudeForFlightPhases(DerivedParameterNode):
    def derive(self, alt_std=P('Altitude STD')):
        self.array = hysteresis (repair_mask(alt_std.array), HYSTERESIS_FPALT)
    
    
class AltitudeRadio(DerivedParameterNode):
    # This function allows for the distance between the radio altimeter antenna
    # and the main wheels of the undercarriage.

    # The parameter raa_to_gear is measured in feet and is positive if the
    # antenna is forward of the mainwheels.
    def derive(self, alt_rad=P('Altitude Radio Sensor'), pitch=P('Pitch'),
               main_gear_to_alt_rad=A('Main Gear To Altitude Radio')):
        # Align the pitch attitude samples to the Radio Altimeter samples,
        # ready for combining them.
        pitch_aligned = np.radians(align(pitch, alt_rad))
        # Now apply the offset if one has been provided
        self.array = alt_rad.array - np.sin(pitch_aligned) * main_gear_to_alt_rad.value


class AltitudeRadioForFlightPhases(DerivedParameterNode):
    def derive(self, alt_rad=P('Altitude Radio')):
        self.array = hysteresis (repair_mask(alt_rad.array), HYSTERESIS_FP_RAD_ALT)


class AltitudeQNH(DerivedParameterNode):
    name = 'Altitude QNH'
    def derive(self, param=P('Flap')):
        return NotImplemented


class AltitudeSTD(DerivedParameterNode):
    name = 'Altitude STD'
    @classmethod
    def can_operate(cls, available):
        high_and_low = 'Altitude STD High' in available and \
            'Altitude STD Low' in available
        rough_and_ivv = 'Altitude STD Rough' in available and \
            'Inertial Vertical Speed' in available
        return high_and_low or rough_and_ivv
    
    def _high_and_low(self, alt_std_high, alt_std_low, top=18000, bottom=17000):
        # Create empty array to write to.
        alt_std = np.ma.empty(len(alt_std_high.array))
        alt_std.mask = np.ma.mask_or(alt_std_high.array.mask,
                                     alt_std_low.array.mask)
        difference = top - bottom
        # Create average of high and low. Where average is above crossover,
        # source value from alt_std_high. Where average is below crossover,
        # source value from alt_std_low.
        average = (alt_std_high.array + alt_std_low.array) / 2
        source_from_high = average > top
        alt_std[source_from_high] = alt_std_high.array[source_from_high]
        source_from_low = average < bottom
        alt_std[source_from_low] = alt_std_low.array[source_from_low]
        source_from_high_or_low = np.ma.logical_or(source_from_high,
                                                   source_from_low)
        crossover = np.ma.logical_not(source_from_high_or_low)
        crossover_indices = np.ma.where(crossover)[0]
        high_values = alt_std_high.array[crossover]
        low_values = alt_std_low.array[crossover]
        for index, high_value, low_value in zip(crossover_indices,
                                                high_values,
                                                low_values):
            average_value = average[index]
            high_multiplier = (average_value - bottom) / float(difference)
            low_multiplier = abs(1 - high_multiplier)
            crossover_value = (high_value * high_multiplier) + \
                (low_value * low_multiplier)
            alt_std[index] = crossover_value
        return alt_std
    
    def _rough_and_ivv(self, alt_std_rough, ivv):
        alt_std_with_lag = first_order_lag(alt_std_rough.array, 10,
                                           alt_std_rough.hz)
        mask = np.ma.mask_or(alt_std_with_lag.mask, ivv.array.mask)
        return np.ma.masked_array(alt_std_with_lag + (ivv.array / 60.0),
                                  mask=mask)
    
    def derive(self, alt_std_high=P('Altitude STD High'),
               alt_std_low=P('Altitude STD Low'),
               alt_std_rough=P('Altitude STD Rough'),
               ivv=P('Inertial Vertical Speed')): # Q: Is IVV name correct?
        if alt_std_high and alt_std_low:
            self.array = self._high_and_low(alt_std_high, alt_std_low)
            ##crossover = np.ma.logical_and(average > 17000, average < 18000)
            ##crossover_indices = np.ma.where(crossover)
            ##for crossover_index in crossover_indices:
                
            ##top = 18000
            ##bottom = 17000
            ##av = (alt_std_high + alt_std_low) / 2
            ##ratio = (top - av) / (top - bottom)
            ##if ratio > 1.0:
                ##ratio = 1.0
            ##elif ratio < 0.0:
                ##ratio = 0.0
            ##alt = alt_std_low * ratio + alt_std_high * (1.0 - ratio)
            ##alt_std  = alt_std * 0.8 + alt * 0.2
            #146-300_945003_01.add-2!// Set the thresholds for changeover from low to high scales.
#146-300_945003_01.add-2!top = 18000
#146-300_945003_01.add-2!bottom = 17000
#146-300_945003_01.add-2!
#146-300_945003_01.add-2!av = (ALT_STD_HIGH + ALT_STD_LOW) /2
#146-300_945003_01.add-2!ratio = (top - av) / (top - bottom)
#146-300_945003_01.add-2!
#146-300_945003_01.add-2!IF (ratio > 1.0) THEN ratio = 1.0 ENDIF
#146-300_945003_01.add-2!IF (ratio < 0.0) THEN ratio = 0.0 ENDIF
#146-300_945003_01.add-2!
#146-300_945003_01.add-2!alt = ALT_STD_LOW * ratio + ALT_STD_HIGH * (1.0 - ratio)
#146-300_945003_01.add-2!
#146-300_945003_01.add-2!// Smoothing to reduce unsightly noise in the signal. DJ
#146-300_945003_01.add-2!ALT_STDC = ALT_STDC * 0.8 + alt * 0.2
        elif alt_std_rough and ivv:
            self.array = self._rough_and_ivv(alt_std_rough, ivv)
            #ALT_STDC = (last_alt_std * 0.9) + (ALT_STD * 0.1) + (IVVR / 60.0)
            


class AltitudeTail(DerivedParameterNode):
    # This function allows for the distance between the radio altimeter antenna
    # and the point of the airframe closest to tailscrape.
    
    # The parameter gear_to_tail is measured in feet and is the distance from 
    # the main gear to the point on the tail most likely to scrape the runway.
    def derive(self, alt_rad = P('Altitude Radio'), 
               pitch = P('Pitch'),
               dist_gear_to_tail=A('Dist Gear To Tail')):
        
        # Align the pitch attitude samples to the Radio Altimeter samples,
        # ready for combining them.
        pitch_aligned = np.radians(align(pitch, alt_rad))
        # Now apply the offset
        self.array = alt_rad.array - np.sin(pitch_aligned) * dist_gear_to_tail.value
        

class ClimbForFlightPhases(DerivedParameterNode):
    def derive(self, alt_std=P('Altitude STD'), airs=S('Fast')):
        self.array = np.ma.zeros(len(alt_std.array))
        repair_mask(alt_std.array) # Remove small sections of corrupt data
        for air in airs:
            ax = air.slice
            # Initialise the tracking altitude value
            curr_alt = alt_std.array[ax][0]
            self.array[ax][0] = 0.0
            for count in xrange(1, int(ax.stop - ax.start)):
                if alt_std.array[ax][count] < alt_std.array[ax][count-1]:
                    # Going down, keep track of current altitude
                    curr_alt = alt_std.array[ax][count]
                    self.array[ax][count] = 0.0
                else:
                    self.array[ax][count] = alt_std.array[ax][count] - curr_alt
    

class DistanceToLanding(DerivedParameterNode):
    def derive(self, alt_aal = P('Altitude AAL'),
               gspd = P('Groundspeed'),
               ils_gs = P('Glideslope Deviation'),
               ldg = P('LandingAirport')):
        return NotImplemented
    


class Eng_EGTAvg(DerivedParameterNode):
    #TODO: TEST
    name = "Eng (*) EGT Avg"
    @classmethod
    def can_operate(cls, available):
        # works with any combination of params available
        if any([d in available for d in cls.get_dependency_names()]):
            return True
        
    def derive(self, 
               eng1=P('Eng (1) EGT'),
               eng2=P('Eng (2) EGT'),
               eng3=P('Eng (3) EGT'),
               eng4=P('Eng (4) EGT')):
        eng = vstack_params(eng1, eng2, eng3, eng4)
        self.array = eng.average(axis=0)
        
class Eng_EGTMax(DerivedParameterNode):
    #TODO: TEST
    name = "Eng (*) EGT Max"
    @classmethod
    def can_operate(cls, available):
        # works with any combination of params available
        if any([d in available for d in cls.get_dependency_names()]):
            return True
        
    def derive(self, 
               eng1=P('Eng (1) EGT'),
               eng2=P('Eng (2) EGT'),
               eng3=P('Eng (3) EGT'),
               eng4=P('Eng (4) EGT')):
        eng = vstack_params(eng1, eng2, eng3, eng4)
        self.array = eng.max(axis=0)


class Eng_EGTMin(DerivedParameterNode):
    #TODO: TEST
    name = "Eng (*) EGT Min"
    @classmethod
    def can_operate(cls, available):
        # works with any combination of params available
        if any([d in available for d in cls.get_dependency_names()]):
            return True
        
    def derive(self, 
               eng1=P('Eng (1) EGT'),
               eng2=P('Eng (2) EGT'),
               eng3=P('Eng (3) EGT'),
               eng4=P('Eng (4) EGT')):
        eng = vstack_params(eng1, eng2, eng3, eng4)
        self.array = eng.min(axis=0)


class Eng_N1Avg(DerivedParameterNode):
    name = "Eng (*) N1 Avg"
    @classmethod
    def can_operate(cls, available):
        # works with any combination of params available
        if any([d in available for d in cls.get_dependency_names()]):
            return True
    
    def derive(self, 
               eng1=P('Eng (1) N1'),
               eng2=P('Eng (2) N1'),
               eng3=P('Eng (3) N1'),
               eng4=P('Eng (4) N1')):
        engines = vstack_params(eng1, eng2, eng3, eng4)
        self.array = np.ma.average(engines, axis=0)


class Eng_N1Max(DerivedParameterNode):
    name = "Eng (*) N1 Max"
    @classmethod
    def can_operate(cls, available):
        # works with any combination of params available
        if any([d in available for d in cls.get_dependency_names()]):
            return True
    
    def derive(self, 
               eng1=P('Eng (1) N1'),
               eng2=P('Eng (2) N1'),
               eng3=P('Eng (3) N1'),
               eng4=P('Eng (4) N1')):
        engines = vstack_params(eng1, eng2, eng3, eng4)
        self.array = np.ma.max(engines, axis=0)
        
        
class Eng_N1Min(DerivedParameterNode):
    name = "Eng (*) N1 Min"
    @classmethod
    def can_operate(cls, available):
        # works with any combination of params available
        if any([d in available for d in cls.get_dependency_names()]):
            return True
    
    def derive(self, 
               eng1=P('Eng (1) N1'),
               eng2=P('Eng (2) N1'),
               eng3=P('Eng (3) N1'),
               eng4=P('Eng (4) N1')):
        engines = vstack_params(eng1, eng2, eng3, eng4)
        self.array = np.ma.min(engines, axis=0)



class Eng_N2Avg(DerivedParameterNode):
    name = "Eng (*) N2 Avg"
    @classmethod
    def can_operate(cls, available):
        # works with any combination of params available
        if any([d in available for d in cls.get_dependency_names()]):
            return True
        
    def derive(self, 
               eng1=P('Eng (1) N2'),
               eng2=P('Eng (2) N2'),
               eng3=P('Eng (3) N2'),
               eng4=P('Eng (4) N2')):
        engines = vstack_params(eng1, eng2, eng3, eng4)
        self.array = np.ma.average(engines, axis=0)


class Eng_N2Max(DerivedParameterNode):
    #TODO: TEST
    name = "Eng (*) N2 Max"
    @classmethod
    def can_operate(cls, available):
        # works with any combination of params available
        if any([d in available for d in cls.get_dependency_names()]):
            return True
    
    def derive(self, 
               eng1=P('Eng (1) N2'),
               eng2=P('Eng (2) N2'),
               eng3=P('Eng (3) N2'),
               eng4=P('Eng (4) N2')):
        engines = vstack_params(eng1, eng2, eng3, eng4)
        self.array = np.ma.max(engines, axis=0)

class Eng_N2Min(DerivedParameterNode):
    #TODO: TEST
    name = "Eng (*) N2 Min"
    @classmethod
    def can_operate(cls, available):
        # works with any combination of params available
        if any([d in available for d in cls.get_dependency_names()]):
            return True
    
    def derive(self, 
               eng1=P('Eng (1) N2'),
               eng2=P('Eng (2) N2'),
               eng3=P('Eng (3) N2'),
               eng4=P('Eng (4) N2')):
        engines = vstack_params(eng1, eng2, eng3, eng4)
        self.array = np.ma.min(engines, axis=0)


class Eng_OilTempAvg(DerivedParameterNode):
    #TODO: TEST
    name = "Eng (*) Oil Temp Avg"
    @classmethod
    def can_operate(cls, available):
        # works with any combination of params available
        if any([d in available for d in cls.get_dependency_names()]):
            return True
        
    def derive(self, 
               eng1=P('Eng (1) Oil Temp'),
               eng2=P('Eng (2) Oil Temp'),
               eng3=P('Eng (3) Oil Temp'),
               eng4=P('Eng (4) Oil Temp')):
        eng = vstack_params(eng1, eng2, eng3, eng4)
        self.array = eng.average(axis=0)
        

class Eng_OilTempMin(DerivedParameterNode):
    #TODO: TEST
    name = "Eng (*) Oil Temp Min"
    @classmethod
    def can_operate(cls, available):
        # works with any combination of params available
        if any([d in available for d in cls.get_dependency_names()]):
            return True
        
    def derive(self, 
               eng1=P('Eng (1) Oil Temp'),
               eng2=P('Eng (2) Oil Temp'),
               eng3=P('Eng (3) Oil Temp'),
               eng4=P('Eng (4) Oil Temp')):
        eng = vstack_params(eng1, eng2, eng3, eng4)
        self.array = eng.min(axis=0)


class Eng_OilTempMax(DerivedParameterNode):
    #TODO: TEST
    name = "Eng (*) Oil Temp Max"
    @classmethod
    def can_operate(cls, available):
        # works with any combination of params available
        if any([d in available for d in cls.get_dependency_names()]):
            return True
        
    def derive(self, 
               eng1=P('Eng (1) Oil Temp'),
               eng2=P('Eng (2) Oil Temp'),
               eng3=P('Eng (3) Oil Temp'),
               eng4=P('Eng (4) Oil Temp')):
        eng = vstack_params(eng1, eng2, eng3, eng4)
        self.array = eng.max(axis=0)


class Eng_OilPressAvg(DerivedParameterNode):
    #TODO: TEST
    name = "Eng (*) Oil Press Avg"
    @classmethod
    def can_operate(cls, available):
        # works with any combination of params available
        if any([d in available for d in cls.get_dependency_names()]):
            return True
        
    def derive(self, 
               eng1=P('Eng (1) Oil Press'),
               eng2=P('Eng (2) Oil Press'),
               eng3=P('Eng (3) Oil Press'),
               eng4=P('Eng (4) Oil Press')):
        eng = vstack_params(eng1, eng2, eng3, eng4)
        self.array = eng.average(axis=0)
        
        
class Eng_OilPressMax(DerivedParameterNode):
    #TODO: TEST
    name = "Eng (*) Oil Press Max"
    @classmethod
    def can_operate(cls, available):
        # works with any combination of params available
        if any([d in available for d in cls.get_dependency_names()]):
            return True
        
    def derive(self, 
               eng1=P('Eng (1) Oil Press'),
               eng2=P('Eng (2) Oil Press'),
               eng3=P('Eng (3) Oil Press'),
               eng4=P('Eng (4) Oil Press')):
        eng = vstack_params(eng1, eng2, eng3, eng4)
        self.array = eng.max(axis=0)


class Eng_OilPressMin(DerivedParameterNode):
    name = 'Eng (*) Oil Press Min'
    @classmethod
    def can_operate(cls, available):
        # works with any combination of params available
        if any([d in available for d in cls.get_dependency_names()]):
            return True
        
    def derive(self, 
               eng1=P('Eng (1) Oil Press'),
               eng2=P('Eng (2) Oil Press'),
               eng3=P('Eng (3) Oil Press'),
               eng4=P('Eng (4) Oil Press')):
        eng = vstack_params(eng1, eng2, eng3, eng4)
        self.array = eng.min(axis=0)


class Eng_VibN1Max(DerivedParameterNode):
    name = 'Eng (*) Vib N1 Max'
    @classmethod
    def can_operate(cls, available):
        # works with any combination of params available
        if any([d in available for d in cls.get_dependency_names()]):
            return True
        
    def derive(self, 
               eng1=P('Eng (1) Vib N1'),
               eng2=P('Eng (2) Vib N1'),
               eng3=P('Eng (3) Vib N1'),
               eng4=P('Eng (4) Vib N1')):
        eng = vstack_params(eng1, eng2, eng3, eng4)
        self.array = eng.max(axis=0)
        
        
class Eng_VibN2Max(DerivedParameterNode):
    name = 'Eng (*) Vib N2 Max'
    @classmethod
    def can_operate(cls, available):
        # works with any combination of params available
        if any([d in available for d in cls.get_dependency_names()]):
            return True
        
    def derive(self, 
               eng1=P('Eng (1) Vib N2'),
               eng2=P('Eng (2) Vib N2'),
               eng3=P('Eng (3) Vib N2'),
               eng4=P('Eng (4) Vib N2')):
        eng = vstack_params(eng1, eng2, eng3, eng4)
        self.array = eng.max(axis=0)


class FuelQty(DerivedParameterNode):
    '''
    May be replaced by an LFL parameter of the same name if available.
    
    Sum of fuel in left, right and middle tanks where available.
    '''
    @classmethod
    def can_operate(cls, available):
        # works with any combination of params available
        if any([d in available for d in cls.get_dependency_names()]):
            return True
        
    ##@classmethod
    ##def can_operate(self, available):
        ##fuel_qty1 = 'Fuel Qty (1)' in available
        ##fuel_qty2 = 'Fuel Qty (2)' in available
        ##fuel_qty3 = 'Fuel Qty (3)' in available
        ##return fuel_qty1 or fuel_qty2 or fuel_qty3
    
    def derive(self, 
               fuel_qty1=P('Fuel Qty (1)'),
               fuel_qty2=P('Fuel Qty (2)'),
               fuel_qty3=P('Fuel Qty (3)')):
        # Repair array masks to ensure that the summed values are not too small
        # because they do not include masked values.
        for param in filter(bool, [fuel_qty1, fuel_qty2, fuel_qty3]):
            param.array = repair_mask(param.array)
        stacked_params = vstack_params(fuel_qty1, fuel_qty2, fuel_qty3)
        self.array = np.ma.sum(stacked_params, axis=0)



class FlapCorrected(DerivedParameterNode):
    def derive(self, flap=P('Flap')):
        return NotImplemented
    

class GearSelectedDown(DerivedParameterNode):
    # And here is where the nightmare starts.
    # Sometimes recorded
    # Sometimes interpreted from other signals
    # There's no pattern to how this is worked out.
    # For aircraft with a Gear Selected Down parameter let's try this...
    def derive(self, param=P('Gear Selected Down FDR')):
        return NotImplemented


class GearSelectedUp(DerivedParameterNode):
    def derive(self, param=P('Gear Selected Up FDR')):
        pass


class HeadingContinuous(DerivedParameterNode):
    """
    For all internal computing purposes we use this parameter which does not
    jump as it passes through North. To recover the compass display, modulus
    ("%360" in Python) returns the value to display to the user.
    """
    def derive(self, head_mag=P('Heading Magnetic')):
        self.array = repair_mask(straighten_headings(head_mag.array))


class HeadingTrue(DerivedParameterNode):
    # Requires the computation of a magnetic deviation parameter linearly 
    # changing from the deviation at the origin to the destination.
    def derive(self, head = P('Heading Continuous'),
               dev = P('Magnetic Deviation')):
        dev_array = align(dev, head)
        self.array = head + dev_array
    

class ILSLocalizerGap(DerivedParameterNode):
    def derive(self, ils_loc = P('Localizer Deviation'),
               alt_aal = P('Altitude AAL')):
        return NotImplemented

    
class ILSGlideslopeGap(DerivedParameterNode):
    def derive(self, ils_gs = P('Glideslope Deviation'),
               alt_aal = P('Altitude AAL')):
        return NotImplemented
 
    
class MACH(DerivedParameterNode):
    def derive(self, ias = P('Airspeed'), tat = P('TAT'),
               alt = P('Altitude Std')):
        return NotImplemented
        

class RateOfClimb(DerivedParameterNode):
    """
    This routine derives the rate of climb from the vertical acceleration, the
    Pressure altitude and the Radio altitude.
    
    We use pressure altitude rate above 100ft and radio altitude rate below
    50ft, with a progressive changeover across that range. Below 100ft the
    pressure altitude information is affected by the flow field around the
    aircraft, while above 50ft there is an increasing risk of changes in
    ground profile affecting the radio altimeter signal.
    
    Complementary first order filters are used to combine the acceleration
    data and the height data. A high pass filter on the altitude data and a
    low pass filter on the acceleration data combine to form a consolidated
    signal.
    
    By merging the altitude rate signals, we avoid problems of altimeter
    datums affecting the transition as these will have been washed out by the
    filter stage first.
    
    Long term errors in the accelerometers are removed by washing out the
    acceleration term with a longer time constant filter before use. The
    consequence of this is that long period movements with continued
    acceleration will be underscaled slightly. As an example the test case
    with a 1ft/sec^2 acceleration results in an increasing rate of climb of
    55 fpm/sec, not 60 as would be theoretically predicted.
    """
    # List the minimum acceptable parameters here
    @classmethod
    def can_operate(cls, available):
        # List the minimum required parameters. If 'Altitude Radio For Flight
        # Phases' is available, that's a bonus and we will use it, but it is
        # not required.
        if 'Altitude STD' in available:
            return True
        else:
            return False
    
    def derive(self, 
               az = P('Acceleration Vertical'),
               alt_std = P('Altitude STD'),
               alt_rad = P('Altitude Radio')):
        if az and alt_rad:
            # Use the complementary smoothing approach

            roc_alt_std = first_order_washout(alt_std.array,
                                              RATE_OF_CLIMB_LAG_TC, az.hz)
            roc_alt_rad = first_order_washout(alt_rad.array,
                                              RATE_OF_CLIMB_LAG_TC, az.hz)
                    
            # Use pressure altitude rate above 100ft and radio altitude rate
            # below 50ft with progressive changeover across that range.
            # up to 50 ft radio 0 < std_rad_ratio < 1 over 100ft radio
            std_rad_ratio = np.maximum(np.minimum(
                (alt_rad.array.data-50.0)/50.0,
                1),0)
            roc_altitude = roc_alt_std*std_rad_ratio +\
                roc_alt_rad*(1.0-std_rad_ratio)
                
            roc_altitude /= RATE_OF_CLIMB_LAG_TC # Remove washout gain  
            
            # Lag this rate of climb
            az_washout = first_order_washout (az.array, AZ_WASHOUT_TC, az.hz, initial_value = az.array[0])
            inertial_roc = first_order_lag (az_washout, RATE_OF_CLIMB_LAG_TC, az.hz, gain=GRAVITY*RATE_OF_CLIMB_LAG_TC)
            self.array = (roc_altitude + inertial_roc) * 60.0
        else:
            # The period for averaging altitude only data has been chosen
            # from careful inspection of Hercules data, where the pressure
            # altitude signal resolution is of the order of 9 ft/bit.
            # Extension to wider timebases, or averaging with more samples,
            # smooths the data more but equally more samples are affected by
            # corrupt source data. So, change the "3" only after careful
            # consideration.
            self.array = rate_of_change(alt_std,3)*60


class RateOfClimbForFlightPhases(DerivedParameterNode):
    def derive(self, alt_std = P('Altitude STD')):
        self.array = hysteresis(rate_of_change(repair_mask(alt_std),3)*60,
                                HYSTERESIS_FPROC)


class Relief(DerivedParameterNode):
    # also known as Terrain
    
    # Quickly written without tests as I'm really editing out the old dependencies statements :-(
    def derive(self, alt_aal = P('Altitude AAL'),
               alt_rad = P('Radio Altitude')):
        altitude = align(alt_aal, alt_rad)
        self.array = altitude - alt_rad


class Speedbrake(DerivedParameterNode):
    def derive(self, param=P('Speedbrake FDR')):
        # There will be a recorded parameter, but varying types of correction will 
        # need to be applied according to the aircraft type and data frame.
        self.array = param


'''

Better done together

class SmoothedLatitude(DerivedParameterNode): # TODO: Old dependency format.
    dependencies = ['Latitude', 'True Heading', 'Indicated Airspeed'] ##, 'Altitude Std']
    def derive(self, params):
        return NotImplemented
    
class SmoothedLongitude(DerivedParameterNode): # TODO: Old dependency format.
    dependencies = ['Longitude', 'True Heading', 'Indicated Airspeed'] ##, 'Altitude Std']
    def derive(self, params):
        return NotImplemented
'''


class RateOfTurn(DerivedParameterNode):
    def derive(self, head = P('Heading Continuous')):
        self.array = rate_of_change(head, 1)


class Pitch(DerivedParameterNode):
    name = "Pitch"
    def derive(self, p1=P('Pitch (1)'), p2=P('Pitch (2)')):
        self.hz = p1.hz * 2
        self.offset = min(p1.offset, p2.offset)
        self.array = interleave (p1, p2)





class ThrustLever(DerivedParameterNode):
    name = 'Thrust Lever'
    def derive(self, param=P('Flap')): # Q: Args?
        return NotImplemented



'''
########## FLIGHT PHASES ###########

class GoAround(DerivedParameterNode): # Q: is this a parameter?
    def derive(self, param=P('Flap')): # Q: Args?
        return NotImplemented


class RudderReversal(DerivedParameterNode):
    def derive(self, param=P('Flap')): # Q: Args?
        return NotImplemented
'''

'''
########## RECORDED ###########



class GPWSDontSink(DerivedParameterNode):
    name = 'GPWS Don't Sink'
    def derive(self, param=P('GPWS Dont Sink Warning')):
    
    
class Eng1OilTemp(DerivedParameterNode):
    name = 'Eng (1) Oil Temp'
    def derive(self, param=P('Eng (1) Oil Temp')):
        return NotImplemented


class GPWSSinkRate(DerivedParameterNode):
    name = "GPWS Sink Rate"
    def derive(self, param=P('Flap')):
        return NotImplemented


class GPWSGlideslope(DerivedParameterNode):
    name = "GPWS Glideslope"
    def derive(self, param=P('Flap')):
        return NotImplemented


class GPWSWindshear(DerivedParameterNode):
    name = "GPWS Windshear"
    def derive(self, param=P('Flap')):
        return NotImplemented


class GPWSTooLowFlap(DerivedParameterNode):
    name = 'GPWS Too Low Flap'
    def derive(self, param=P('Flap')):
        return NotImplemented


class GPWSTooLowGear(DerivedParameterNode):
    name = 'GPWS Too Low Gear'
    def derive(self, param=P('Flap')):
        return NotImplemented


# Are the following the same?
class GPWSTooLowTerrain(DerivedParameterNode):
    name = 'GPWS Too Low Terrain'
    def derive(self, param=P('Flap')):
        return NotImplemented


class GPWSTerrainPullUp(DerivedParameterNode):
    name = 'GPWS Terrain Pull Up'
    def derive(self, param=P('Flap')):
        return NotImplemented


class GPWSTerrain(DerivedParameterNode):
    name = 'GPWS Terrain'
    def derive(self, param=P('Flap')):
        return NotImplemented
    

class ILSLocalizer(DerivedParameterNode):
    name = "ILS Localizer"
    def derive(self, param=P('Flap')):
        return NotImplemented


class GrossWeight(DerivedParameterNode):
    def derive(self, param=P('Flap')): # Q: Args?
        return NotImplemented
'''<|MERGE_RESOLUTION|>--- conflicted
+++ resolved
@@ -95,9 +95,9 @@
 
 
 """
-===============================================================================
+-------------------------------------------------------------------------------
 Superceded by Truck and Trailer analysis of airspeed during takeoff and landing
-===============================================================================
+-------------------------------------------------------------------------------
 class AccelerationForwardsForFlightPhases(DerivedParameterNode):
     # List the minimum acceptable parameters here
     @classmethod
@@ -130,9 +130,9 @@
             # Tacky smoothing to see how it works. TODO fix !
             roc_aspd = rate_of_change(aspd,1.5) * KTS_TO_FPS/GRAVITY
             self.array =  roc_aspd 
-===============================================================================
+-------------------------------------------------------------------------------
 Superceded by Truck and Trailer analysis of airspeed during takeoff and landing
-===============================================================================
+-------------------------------------------------------------------------------
 """
             
 
@@ -159,15 +159,10 @@
 class AltitudeAAL(DerivedParameterNode):
     # Dummy for testing DJ TODO: Replace with one that takes radio altitude and local minima into account.
     name = 'Altitude AAL'
-<<<<<<< HEAD
     def derive(self, alt_aal=P('Altitude AAL For Flight Phases')):# alt_std=P('Altitude STD'), alt_rad=P('Altitude Radio')):
         # TODO: This is a hack! Implement separate derive method for Altitude
         # AAL.
-        return alt_aal.array
-=======
-    def derive(self, alt_std=P('Altitude AAL For Flight Phases')):
-        self.array = alt_std.array
->>>>>>> cc65bc1d
+        self.array = alt_aal.array
 
     
 class AltitudeAALForFlightPhases(DerivedParameterNode):
