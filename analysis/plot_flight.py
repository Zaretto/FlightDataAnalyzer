import csv
import os
import itertools
import matplotlib.pyplot as plt

from utilities.print_table import indent

from hdfaccess.file import hdf_file


def plot_parameter(array, show=True):
    """
    For quickly plotting a single parameter to see its shape.
    
    :param array: Numpy array
    :type array: np.array
    :param show: Whether to display the figure (and block)
    :type show: Boolean
    """
    plt.title("Length: %d | Min: %.2f | Max: %.2f" % (
               len(array), array.min(), array.max()))
    plt.plot(array)
    if show:
        plt.show()
    return
    

def plot_essential(hdf_path):
    """
    Plot the essential parameters for flight analysis.
    
    Assumes hdf_path file contains the parameter series:
    Frame Counter, Airspeed, Altitude STD, Head True
    
    show() is to be called elsewhere (from matplotlib.pyplot import show)
    
    :param hdf_path: Path to HDF file.
    :type hdf_path: string
    """
    fig = plt.figure() ##figsize=(10,8))
    plt.title(os.path.basename(hdf_path))
    
    with hdf_file(hdf_path) as hdf:
        ax1 = fig.add_subplot(4,1,1)
        #ax1.set_title('Frame Counter')
        ax1.plot(hdf['Frame Counter'].array, 'k--')
        ax2 = fig.add_subplot(4,1,2)
        ax2.plot(hdf['Airspeed'].array, 'r-')
        ax3 = fig.add_subplot(4,1,3,sharex=ax2)
        ax3.plot(hdf['Altitude STD'].array, 'g-')
        ax4 = fig.add_subplot(4,1,4,sharex=ax2)
        ax4.plot(hdf['Head True'].array, 'b-')    
   
   
def plot_flight(hdf_path, kti_list, kpv_list, phase_list):
    """
    """
    fig = plt.figure() ##figsize=(10,8))
    plt.title(os.path.basename(hdf_path))
    
    with hdf_file(hdf_path) as hdf:
        #---------- Axis 1 ----------
        ax1 = fig.add_subplot(4,1,1)
        alt_data = hdf['Altitude STD'].array
        alt = hdf.get('Altitude AAL For Flight Phases',hdf['Altitude STD']).array
        #frame = hdf['Frame Counter'].array
        frame = hdf.get('Frame Counter',hdf['Altitude STD']).array
        
        sections = []
        sections.append(alt_data)
        sections.append('k-')
        for phase in filter(lambda p: p.name in (
            'Takeoff', 'Landing', 'Airborne', 'On Ground'), phase_list):
            # Declare the x-axis parameter first...
            sections.append(frame[phase.slice])
            sections.append(alt[phase.slice])
            if phase.name == 'Takeoff':
                sections.append('r-')
            elif phase.name == 'Landing':
                sections.append('g-')
            elif phase.name == 'Airborne':
                sections.append('b-')
            elif phase.name == 'On Ground':
                sections.append('k-')
        ax1.plot(*sections)
        
        #---------- Axis 2 ----------
        ax2 = fig.add_subplot(4,1,2,sharex=ax1)
        roc = hdf.get('Rate Of Climb For Flight Phases', hdf['Altitude STD']).array
        roc_data = hdf.get('Rate Of Climb', hdf['Altitude STD']).array
        sections = []
        sections.append(roc_data)
        sections.append('k-')
        for phase in filter(lambda p: p.name in (
            'Climbing', 'Level Flight', 'Descending'), phase_list):
            # Declare the x-axis parameter first...
            sections.append(frame[phase.slice])
            sections.append(roc[phase.slice])
            if phase.name == 'Climbing':
                sections.append('g-')
            elif phase.name == 'Level Flight':
                sections.append('b-')
            elif phase.name == 'Descending':
                sections.append('c-')
        ax2.plot(*sections)
        
        #---------- Axis 3 ----------
        ax3 = fig.add_subplot(4,1,3,sharex=ax1)
        airspeed = hdf.get('Airspeed',hdf['Altitude STD']).array
        sections = []
        sections.append(airspeed)
        sections.append('k-')
        for phase in filter(lambda p: p.name in (
            'Fast'), phase_list):
            # Declare the x-axis parameter first...
            sections.append(frame[phase.slice])
            sections.append(airspeed[phase.slice])
            if phase.name == 'Fast':
                sections.append('r-')
        
        ax3.plot(*sections)
        
        #---------- Axis 4 ----------
        if 'Heading Continuous' in hdf:
            ax4 = fig.add_subplot(4,1,4,sharex=ax1)
            ax4.plot(hdf['Heading Continuous'].array, 'b-')  
    
    for kpv in kpv_list:
        label = '%s %s' % (kpv.name, kpv.value)
        ax1.annotate(label, xy=(kpv.index, alt[kpv.index]),
                     xytext=(-5, 100), 
                     textcoords='offset points',
                     #arrowprops=dict(arrowstyle="->"),
                     rotation='vertical'
                     )
    for kti in kti_list:
        label = '%s' % (kti.name)
        ax1.annotate(label, xy=(kti.index, alt[kti.index]),
                     xytext=(-5, 100), 
                     textcoords='offset points',
                     #arrowprops=dict(arrowstyle="->"),
                     rotation='vertical'
                     )
    plt.show()
    return


def _index_or_slice(x):
    try:
        return float(x.index)
    except (TypeError, AttributeError):
        return x.slice.start

def csv_flight_details(hdf_path, kti_list, kpv_list, phase_list, dest_path=None):
    """
    Currently writes to csv and prints to a table.
    
    :param dest_path: If None, writes to hdf_path.csv
    """
    ##iterable = itertools.chain(kti_list, kpv_list, phase_list)
    ##index_sorted_keys = sorted(iterable, key=_index_or_slice)

    rows = []
    params = ['Airspeed', 'Altitude STD', 'Pitch', 'Roll']
    attrs = ['value', 'slice', 'datetime'] # 'latitude', 'longitude'] 
    header = ['Type', 'Phase Start', 'Index', 'Phase End', 'Name'] + attrs + params

    def vals_for_iterable(iter_type, iterable):
        for value in iterable:
            # add required attributes
            index = _index_or_slice(value)
            if iter_type == 'Phase':
                vals = [iter_type, value.name, index, None, None]
            else:
                vals = [iter_type, None, index, None, value.name]
                
            # add optional attributes
            [vals.append(getattr(value, attr, None)) for attr in attrs]
            # add associated parameter information
            for param in params:
                try:
<<<<<<< HEAD
                    vals.append( hdf[param].at(index) )
=======
                    # Create DerivedParameterNode to utilise the .at() method
                    p = hdf[param]
                    dp = DerivedParameterNode(name=p.name, array=p.array, 
                                        frequency=p.frequency, offset=p.offset)
                    vals.append( dp.at(index) )
>>>>>>> bdda821b
                except (KeyError, ValueError, IndexError):
                    vals.append(None)
            rows.append( vals )

            if iter_type == 'Phase':
                # Append the stop time for this phase.
                vals = [iter_type, None, value.slice.stop, value.name, None]
                # add optional attributes
                [vals.append(getattr(value, attr, None)) for attr in attrs]
                # add associated parameter information
                for param in params:
                    try:
                        vals.append( hdf[param].at(index) )
                    except (KeyError, ValueError, IndexError):
                        vals.append(None)
                rows.append( vals )


            
    with hdf_file(hdf_path) as hdf:
        vals_for_iterable('Key Time Instance', kti_list)
        vals_for_iterable('Key Point Value', kpv_list)
        vals_for_iterable('Phase', phase_list)

    # sort rows
    rows = sorted(rows, key=lambda x: x[header.index('Index')])
    # print to CSV
    if not dest_path:
        dest_path = os.path.splitext(hdf_path)[0] + '_values_at_indexes.csv'
    with open(dest_path, 'wb') as dest:
        writer = csv.writer(dest)
        writer.writerow(header)
        writer.writerows(rows)
    
    # print to Debug I/O
    print indent([header] + rows, hasHeader=True, wrapfunc=lambda x:str(x))


if __name__ == '__main__':
    import sys
    hdf_path = sys.argv[1]
    plot_flight(hdf_path, [], [], [])<|MERGE_RESOLUTION|>--- conflicted
+++ resolved
@@ -179,15 +179,11 @@
             # add associated parameter information
             for param in params:
                 try:
-<<<<<<< HEAD
-                    vals.append( hdf[param].at(index) )
-=======
                     # Create DerivedParameterNode to utilise the .at() method
                     p = hdf[param]
                     dp = DerivedParameterNode(name=p.name, array=p.array, 
                                         frequency=p.frequency, offset=p.offset)
                     vals.append( dp.at(index) )
->>>>>>> bdda821b
                 except (KeyError, ValueError, IndexError):
                     vals.append(None)
             rows.append( vals )
