import logging
import numpy as np

from analysis import settings
from analysis.node import  KeyPointValue, KeyPointValueNode, KTI, P, S
from analysis.library import (duration, index_at_value, max_abs_value, 
                              max_continuous_unmasked, max_value, min_value, 
                              repair_mask, subslice, value_at_time)
from analysis.node import  KeyPointValue, KPV, KeyPointValueNode, KTI, P, S


class Airspeed1000To500FtMax(KeyPointValueNode):
    def derive(self, speed=P('Airspeed'), alt_aal=P('Altitude AAL')):
        in_band_periods = alt_aal.slices_from_to(1000, 500)
        for this_period in in_band_periods:
            index, value = max_value(speed.array, _slice=this_period)
            self.create_kpv(index, value)

<<<<<<< HEAD
=======
'''
class AirspeedAtTouchdown(KeyPointValueNode):
    def derive(self, airspeed=P('Airspeed'), touchdowns=KTI('Touchdown')):
        self.create_kpvs_at_ktis(airspeed, touchdowns)
'''
>>>>>>> 22857735

class AirspeedAtLiftoff(KeyPointValueNode):
    def derive(self, airspeed=P('Airspeed'), liftoffs=KTI('Liftoff')):
        self.create_kpvs_at_ktis(airspeed, liftoffs)


class AirspeedAtTouchdown(KeyPointValueNode):
    def derive(self, airspeed=P('Airspeed'), touchdowns=KTI('Touchdown')):
        self.create_kpvs_at_ktis(airspeed, touchdowns)


class AirspeedMax(KeyPointValueNode):
    def derive(self, speed=P('Airspeed'),
               airs=S('Airborne')):
        # For commented version, see GlideslopeDeviation1500To1000FtMax
        for air in airs:
            index, value = max_value(speed.array, air.slice)
            self.create_kpv(index, value)
            

class HeadingAtTakeoff(KeyPointValueNode):
    def derive(self, toffs=KTI('Takeoff Peak Acceleration'), 
               head=P('Heading Continuous')):
        for toff in toffs:
            toff_head = np.ma.median(
                head.array[toff.index-5:toff.index+5])
            # Scanning 10 seconds around this point allows for short periods of
            # corrupt data during the takeoff run.
            self.create_kpv(toff.index, toff_head%360.0)

"""

TODO: Can we omit this ?!?

class AltitudeAtTakeoff(KeyPointValueNode):
    def derive(self, takeoffs=S('Takeoff'), head=P('Heading Continuous'), 
               accel=P('Acceleration Forwards')):
        for toff in takeoffs:
            peak_accel_index, value = max_value(accel.array, toff.slice)
            toff_head = head.array.data[peak_accel_index] #TODO: What if data is masked on this value, use nearest valid by repairing mask?
            self.create_kpv(peak_accel_index, toff_head%360.0)

            
class AltitudeAtLiftoff(KeyPointValueNode):
    # Taken at the point of liftoff although there will be pressure errors at
    # this point. The reason for computing this is unclear as we calculate
    # Altitude AAL based upon the 35ft phase transition altitude.
    def derive(self, alt_std=P('Altitude STD'), liftoffs=KTI('Liftoff')):
        self.create_kpvs_at_ktis(alt_std, liftoffs)

    
class AltitudeAtLanding(KeyPointValueNode):
    def derive(self, lands=KTI('Touchdown'), alt_std=P('Altitude Std')):
        for land in lands:
            self.create_kpv(land.index, alt_std[land.index])
"""
class AltitudeAtTouchdown(KeyPointValueNode):
    def derive(self, alt_std=P('Altitude STD'), touchdowns=KTI('Touchdown')):
        self.create_kpvs_at_ktis(alt_std, touchdowns)


class AutopilotEngaged1AtLiftoff(KeyPointValueNode):
    name = 'Autopilot Engaged 1 At Liftoff'
    def derive(self, autopilot=KTI('Autopilot Engaged 1'),
               liftoffs=P('Liftoff')):
        self.create_kpvs_at_ktis(autopilot, liftoffs)


class AutopilotEngaged2AtLiftoff(KeyPointValueNode):
    name = 'Autopilot Engaged 2 At Liftoff'
    def derive(self, autopilot=KTI('Autopilot Engaged 2'),
               liftoffs=P('Liftoff')):
        self.create_kpvs_at_ktis(autopilot, liftoffs)


class AutopilotEngaged1AtTouchdown(KeyPointValueNode):
    name = 'Autopilot Engaged 1 At Touchdown'
    def derive(self, autopilot=KTI('Autopilot Engaged 1'),
               touchdowns=P('Touchdown')):
        self.create_kpvs_at_ktis(autopilot, touchdowns)


class AutopilotEngaged2AtTouchdown(KeyPointValueNode):
    name = 'Autopilot Engaged 2 At Touchdown'
    def derive(self, autopilot=KTI('Autopilot Engaged 2'),
               touchdowns=P('Touchdown')):
        self.create_kpvs_at_ktis(autopilot, touchdowns)

class HeadingAtLanding(KeyPointValueNode):
    """
    The landing has been found already, including and the flare and a little
    of the turn off the runway. We take the heading at the point of maximum
    deceleration, as this should lie between the touchdown when the aircraft
    may be drifting and the turnoff which could be at high speed, but should
    be at a gentler deceleration.
    """
    def derive(self, lands=KTI('Landing Peak Deceleration'), 
               head=P('Heading Continuous')):
        for land in lands:
            land_head = np.ma.median(
                head.array[land.index-5:land.index+5])
            # Scanning 10 seconds around this point allows for short periods of
            # corrupt data during the takeoff run.
            self.create_kpv(land.index, land_head%360.0)
            
class HeadingAtLowPointOnApproach(KeyPointValueNode):
    """
    The approach phase has been found already. Here we take the heading at
    the lowest point reached in the approach. This may not be a go-around, if
    the aircraft did not climb 500ft before the next approach to landing.
    """
    def derive(self, head=P('Heading Continuous'),
               lands=KTI('Approach And Landing Lowest')):
        self.create_kpvs_at_ktis(head, lands)


class LatitudeAtLanding(KeyPointValueNode):
    def derive(self, lat=P('Latitude'), lands=KTI('Landing Peak Deceleration')):
        self.create_kpvs_at_ktis(lat, lands)
            

class LongitudeAtLanding(KeyPointValueNode):
    def derive(self, lon=P('Longitude'),
               lands=KTI('Landing Peak Deceleration')):
        self.create_kpvs_at_ktis(lon, lands)
            

class ILSFrequencyOnApproach(KeyPointValueNode):
    """
    The period when the aircraft was continuously established on the ILS and
    descending to the minimum point on the approach is already defined as a
    flight phase. This KPV just picks up the frequency tuned at that point.
    """
    name='ILS Frequency On Approach' #  Set here to ensure "ILS" in uppercase.
    def derive(self, establishes=S('ILS Localizer Established'),
              lowest=KTI('Approach And Landing Lowest Point'),
              ils_frq=P('ILS Frequency')):
        
        for established in establishes:
            # For the final period of operation of the ILS during this
            # approach, the ILS frequency was:
            freq=np.ma.median(ils_frq.array[established.slice])
            # Note median picks the value most commonly recorded, so allows
            # for some masked values and perhaps one or two rogue values.

            # Identify the KPV as relating to the start of this ILS approach
            self.create_kpv(established.slice.start, freq)
            

class LatitudeAtLowPointOnApproach(KeyPointValueNode):
    def derive(self, lat=P('Latitude'), 
               lands=KTI('Approach And Landing Lowest')):
        self.create_kpvs_at_ktis(lat, lands)
            

class LongitudeAtLowPointOnApproach(KeyPointValueNode):
    def derive(self, lon=P('Longitude'), 
               lands=KTI('Approach And Landing Lowest')):
        self.create_kpvs_at_ktis(lon, lands)


##########################################
# KPV from A6RKA_KPVvalues.xls
##########################################


class PitchAtLiftoff(KeyPointValueNode):
    def derive(self, pitch=P('Pitch'), liftoffs=KTI('Liftoff')):
        self.create_kpvs_at_ktis(pitch, liftoffs)
   
   
class FlapAtLiftoff(KeyPointValueNode):
    def derive(self, flap=P('Flap'), liftoffs=KTI('Liftoff')):
<<<<<<< HEAD
        #Q: Flap or Flap Stepped?
        self.create_kpvs_at_ktis(flap.array, liftoffs)
=======
        self.create_kpvs_at_ktis(flap, liftoffs)
>>>>>>> 22857735
    

class AccelerationNormalFtTo35FtMax(KeyPointValueNode): # Q: Name?
    def derive(self, norm_g=P('Acceleration Normal'), alt_rad=P('Altitude Radio')):
        return NotImplemented


class AccelerationNormalAirborneMax(KeyPointValueNode):
    def derive(self, norm_g=P('Acceleration Normal'), airborne=S('Airborne')):
        for in_air in airborne:
            index, value = max_value(norm_g.array, in_air.slice)
            self.create_kpv(index, value)


class AccelerationNormalAirborneMin(KeyPointValueNode):
    def derive(self, norm_g=P('Acceleration Normal'), airborne=S('Airborne')):
        for in_air in airborne:
            index, value = min_value(norm_g.array, in_air.slice)
            self.create_kpv(index, value)


'''
class Pitch35To400FtMax(KeyPointValueNode):
    def derive(self, pitch=P('Pitch'), alt_rad=P('Altitude Radio')):
        return NotImplemented
'''

class Pitch1000To100FtMax(KeyPointValueNode):
    def derive(self, pitch=P('Pitch'),
               desc_alts=KTI('Altitude When Descending')):        
        desc_1000fts = desc_alts.get_ordered_by_index(name='1000 Ft Descending')
        desc_100fts = desc_alts.get_ordered_by_index(name='10 Ft Descending')


class Pitch5FtToTouchdownMax(KeyPointValueNode):
    def derive(self, pitch=P('Pitch'), alt_rad=P('Altitude Radio'),
               touchdown=KTI('Touchdown')):
        return NotImplemented
    
    
class PitchCycles(KeyPointValueNode):
    """ Count
    """
    def derive(self, pitch=P('Pitch')):
        return NotImplemented


class Pitch35To400FtMin(KeyPointValueNode):
    def derive(self, pitch=P('Pitch'), alt_rad=P('Altitude Radio')):
        return NotImplemented


class Pitch1000To100FtMin(KeyPointValueNode):
    def derive(self, pitch=P('Pitch'), alt_aal=P('Altitude AAL')):
        return NotImplemented


class Pitch20FtToTouchdownMin(KeyPointValueNode):
    """ Q: This is 20 feet, the max uses 5 feet
    """
    def derive(self, pitch=P('Pitch'), alt_rad=P('Altitude Radio'),
               touchdown=KTI('Touchdown')):
        return NotImplemented


class PitchRateFtTo35FtMax(KeyPointValueNode):
    def derive(self, pitch_rate=P('Pitch Rate'), liftoff=KTI('Liftoff'),
               alt_rad=P('Altitude Radio')):
        return NotImplemented


class PitchRate35To1500FtMax(KeyPointValueNode):
    def derive(self, pitch_rate=P('Pitch Rate'), alt_aal=P('Altitude AAL')):
        
        return NotImplemented

    
class RollBelow20FtMax(KeyPointValueNode): # absolute max?
    def derive(self, roll=P('Roll'), alt_rad=P('Altitude Radio')):
        return NotImplemented


class RollBetween100And500FtMax(KeyPointValueNode): # absolute max?
    def derive(self, roll=P('Roll'), alt_aal=P('Altitude AAL')):
        return NotImplemented


class RollBetween500And1500FtMax(KeyPointValueNode):  # absolue max?
    def derive(self, roll=P('Roll'), alt_aal=P('Altitude AAL')):
        return NotImplemented   


class RollAbove1500FtMax(KeyPointValueNode):
    def derive(self, roll=P('Roll'), alt_aal=P('Altitude AAL')):
        return NotImplemented


class RollCycles1000FtToTouchdown(KeyPointValueNode):
    def derive(self, roll=P('Roll'), alt_aal=P('Altitude AAL'),
               touchdown=KTI('Touchdown')):
        return NotImplemented
    
    
class AltitudeWithFlapsMax(KeyPointValueNode):
    #TODO: TESTS
    """
    FIXME: It's max Altitude not Max Flaps
    """
    def derive(self, flap=P('Flap Stepped'), alt_std=P('Altitude STD')):
        flap_set = np.ma.masked_less_equal(flap.array, 0)
        index, value = max_value(alt_std.array | flap_set)
        self.create_kpv(index, value)
        
        
class MACHMax(KeyPointValueNode):
    #TODO: Test
    name = 'MACH Max'
    def derive(self, mach=P('MACH'), fast=S('Fast')):
        for sect in fast:
            index, value = max_value(mach.array, sect.slice)
            self.create_kpv(index, value)


class AltitudeAtMACHMax(KeyPointValueNode):
    #TODO: Test
    name = 'Altitude At MACH Max'
    def derive(self, max_mach=KPV('MACHMax'), alt_std=P('Altitude STD')):
        # Aligns Altitude to MACH to ensure we have the most accurate
        # altitude reading at the point of Maximum MACH
        self.create_kpvs_at_kpvs(alt_std, max_mach)


class GroundSpeedOnGroundMax(KeyPointValueNode):
    #TODO: TESTS
    def derive(self, groundspeed=P('Groundspeed'), on_grounds=S('On Ground')):
        for on_ground in on_grounds:
            index, value = max_value(groundspeed.array, on_ground.slice)
            self.create_kpv(index, value)


class FlapAtTouchdown(KeyPointValueNode):
    #TODO: TESTS
    def derive(self, flap=P('Flap'), touchdowns=KTI('Touchdown')):
        self.create_kpvs_at_ktis(flap, touchdowns)


#################
# TODO: Review whether Engine measurements should be overall or for sections 
# in flight (e.g. split by airborne / on ground?)

class EngEGTMax(KeyPointValueNode):
    name = 'Eng EGT Max'
    def derive(self, eng=P('Eng (*) EGT Max')):
        index, value = max_value(eng.array)
        self.create_kpv(index, value)
        

class Eng_N1MaxDurationUnder60PercentAfterTouchdown(KeyPointValueNode): ##was named: EngN1CooldownDuration
    """
    Max duration N1 below 60% after Touchdown for engine cooldown. Using 60%
    allows for cooldown after use of Reverse Thrust.
    
    Evaluated for each engine to account for single engine taxi-in.
    
    Note: Assumes that all Engines are recorded at the same frequency.
    
    TODO: Eng_Stop KTI
    TODO: Similar KPV for duration between engine under 60 percent and engine shutdown
    """
    NAME_FORMAT = "Eng (%(eng_num)d) N1 Max Duration Under 60 Percent After Touchdown"
    NAME_VALUES = {'eng_num': [1,2,3,4]}
    
    @classmethod
    def can_operate(cls, available):
        if 'Touchdown' in available\
           and 'Eng (*) Stop' in available\
           and ('Eng (1) N1' in available\
                or 'Eng (2) N1' in available\
                or 'Eng (3) N1' in available\
                or 'Eng (4) N1' in available):
            return True
        else:
            return False
    
    def derive(self, 
               eng1=P('Eng (1) N1'),
               eng2=P('Eng (2) N1'),
               eng3=P('Eng (3) N1'),
               eng4=P('Eng (4) N1'),
               tdwn=KTI('Touchdown'), engines_stop=KTI('Eng (*) Stop')):
                
        for eng_num, eng in enumerate((eng1,eng2,eng3,eng4), start=1):
            if eng is None:
                continue # engine not available on this aircraft
            eng_stop = engines_stop.get(name='Eng (%d) Stop' % eng_num)
            if not eng_stop:
                #Q: Should we measure until the end of the flight anyway? (probably not)
                logging.debug("Engine %d did not stop on this flight, cannot measure KPV", eng_num)
                continue
            
            eng_array = repair_mask(eng.array)
            eng_below_60 = np.ma.masked_greater(eng_array, 60)
            # measure duration between final touchdown and engine stop
            duration_slice = max_continuous_unmasked(
                eng_below_60, slice(tdwn[-1].index, eng_stop[0].index))
            if duration_slice:
                #TODO future storage of slice: self.slice = duration_slice
                duration = (duration_slice.stop - duration_slice.start) / self.hz
                self.create_kpv(duration_slice.start, duration, eng_num=eng_num)
            else:
                # create KPV of 0 seconds
                self.create_kpv(eng_stop[0].index, 0.0, eng_num=eng_num)
        
        
class EngN1Max(KeyPointValueNode):
    name = 'Eng N1 Max'
    def derive(self, eng=P('Eng (*) N1 Max')):
        index, value = max_value(eng.array)
        self.create_kpv(index, value)

class EngN2Max(KeyPointValueNode):
    name = 'Eng N2 Max'
    def derive(self, eng=P('Eng (*) N2 Max')):
        index, value = max_value(eng.array)
        self.create_kpv(index, value)

class EngOilTempMax(KeyPointValueNode):
    name = 'Eng Oil Temp Max'
    def derive(self, eng=P('Eng (*) Oil Temp Max')):
        index, value = max_value(eng.array)
        self.create_kpv(index, value)


class EngVibN1Max(KeyPointValueNode):
    name = 'Eng Vib N1 Max'
    ##def derive(self, eng=P('Eng (*) Vib N1 Max'), fast=S('Fast')):
        ##for sect in fast:
            ##index, value = max_value(eng.array, sect.slice)
            ##self.create_kpv(index, value)
            
    def derive(self, eng=P('Eng (*) Vib N1 Max')):
        index, value = max_value(eng.array)
        self.create_kpv(index, value)
            
            
class EngVibN2Max(KeyPointValueNode):
    name = 'Eng Vib N2 Max'
    ##def derive(self, eng=P('Eng (*) Vib N2 Max'), fast=S('Fast')):
        ##for sect in fast:
            ##index, value = max_value(eng.array, sect.slice)
            ##self.create_kpv(index, value)
            
    def derive(self, eng=P('Eng (*) Vib N2 Max')):
        index, value = max_value(eng.array)
        self.create_kpv(index, value)
            
            
class FuelQtyMinAirborne(KeyPointValueNode):
    #TODO: TEST
    def derive(self, fuel=P('Fuel Qty'), airborne=S('Airborne')):
        for sect in airborne:
            index, value = min_value(fuel.array, sect.slice)
            self.create_kpv(index, value)


class MagneticHeadingAtLiftOff(KeyPointValue):
    """ Shouldn't this be difference between aircraft heading and runway heading???
    """
    def derive(self, heading=P('Magnetic Heading'), liftoff=KTI('Liftoff')):
        return NotImplemented


class MagneticHeadingAtTouchdown(KeyPointValue):
    """ Shouldn't this be difference between aircraft heading and runway heading???
    """
    def derive(self, heading=P('Magnetic Heading'), touchdown=KTI('Touchdown')):
        return NotImplemented
    
# TODO: Trouble with naming these
#class LatgOnGround??
#class Pitch rate (from 2 degrees of pitch?) to 35 feet minimum

    
'''Shortcut: copy n paste below!
(KeyPointValueNode):
    dependencies = []
    def derive(self, params):
        return NotImplemented
'''

##########################################
# KPV from DJ's Code

class AccelerationNormalMax(KeyPointValueNode):
    def derive(self, acc_norm=P('Acceleration Normal')):
        index, value = max_value(acc_norm.array)
        self.create_kpv(index, value)


class RateOfClimbHigh(KeyPointValueNode):
    '''
    .. TODO:: testcases
    '''
    def derive(self, rate_of_climb=P('Rate Of Climb'),
               climbing=S('Climbing')):
        #TODO: Merge with below RateOfDescentMax accepting a flightphase arg
        for climb in climbing:
            duration = climb.slice.stop - climb.slice.start
            if duration > settings.CLIMB_OR_DESCENT_MIN_DURATION:
                index, value = max_value(rate_of_climb.array, climb.slice)
                self.create_kpv(index, value)


class RateOfDescentHigh(KeyPointValueNode):
    '''
    .. TODO:: testcases
    '''
    def derive(self, rate_of_climb=P('Rate Of Climb'),
               descending=S('Descending')):
        #TODO: Merge with below RateOfDescentMax accepting a flightphase arg
        for descent in descending:
            duration = descent.slice.stop - descent.slice.start
            if duration > settings.CLIMB_OR_DESCENT_MIN_DURATION:
                index, value = min_value(rate_of_climb.array, descent.slice)
                self.create_kpv(index, value)


class RateOfDescentMax(KeyPointValueNode):
    '''
    .. TODO:: testcases ??? Do we need this if we have high and keep many highs - max must be one of these... DJ
    '''
    # Minimum period of a descent for testing against thresholds (reduces number of KPVs computed in turbulence)
    DESCENT_MIN_DURATION = 10
    
    def derive(self, rate_of_climb=P('Rate Of Climb'), descents=S('Descent')):
        for descent in descents:
            duration = (descent.slice.stop - descent.slice.start) / self.frequency
            if duration > self.DESCENT_MIN_DURATION:
                index, value = min_value(rate_of_climb.array, descent.slice)
                self.create_kpv(index, value)
             
    
                
class AirspeedLevelFlightMax(KeyPointValueNode):
    def derive(self, airspeed=P('Airspeed'), level_flight=S('Level Flight')):
        for sect in level_flight:
            #TODO: Move LEVEL_FLIGHT_MIN_DURATION to LevelFlight
            #FlightPhaseNode so that only stable level flights are reported.
            duration = (sect.slice.stop - sect.slice.start)/self.frequency
            if duration > settings.LEVEL_FLIGHT_MIN_DURATION:
                # stable level flight
                index, value = max_value(airspeed.array, sect.slice)
                self.create_kpv(index, value)
            else:
                logging.debug("Level flight duration too short to create KPV")



class AirspeedMinusVref500FtTo0FtMax(KeyPointValueNode):
    #TODO: TESTS
    def derive(self, airspeed_minus_vref=P('Airspeed Minus Vref'),
               alt_aal=P('Altitude AAL')):
        for this_slice in alt_aal.slices_from_to(500, 0):
            index, value = max_value(airspeed_minus_vref.array, this_slice)
            self.create_kpv(index, value)


class AccelerationNormalDuringTakeoffMax(KeyPointValueNode):
    #TODO: TESTS
    def derive(self, acceleration_normal=P('Acceleration Normal'),
               takeoffs=S('Takeoff')):
        for toff in takeoffs:
            index, value = max_value(acceleration_normal, toff.slice)
            self.create_kpv(index, value)

        
class AltitudeMax(KeyPointValueNode):
    def derive(self, alt_std=P('Altitude STD'), airs=S('Airborne')):
        for air in airs:
            index, value = max_value(alt_std.array, air.slice)
            self.create_kpv(index, value)


# FIXME: Bounced Landing name duplicated between KPV and Section!
class BouncedLanding(KeyPointValueNode):
    def derive(self, bounced_landing=S('Bounced Landing Section')):
        return NotImplemented


class RateOfDescent500ToTouchdownMax(KeyPointValueNode):
    #TODO: TESTS
    def derive(self, roc=P('Rate Of Climb'), alt_aal=P('Altitude AAL')):
        for this_slice in alt_aal.slices_from_to(500, 0):
            index, value = max_value(roc.array, this_slice)
            self.create_kpv(index, value)


class RateOfDescent1000To500FtMax(KeyPointValueNode):
    #TODO: TESTS
    def derive(self, roc=P('Rate Of Climb'),alt_aal=P('Altitude AAL')):
        for this_slice in alt_aal.slices_from_to(1000, 500):
            index, value = max_value(roc.array, this_slice)
            self.create_kpv(index, value)


class RateOfDescent2000To1000FtMax(KeyPointValueNode):
    #TODO: TESTS
    def derive(self, roc=P('Rate Of Climb'), alt_aal=P('Altitude AAL')):
        for this_slice in alt_aal.slices_from_to(2000, 1000):
            index, value = max_value(roc.array, this_slice)
            self.create_kpv(index, value)


class DontSinkWarning(KeyPointValueNode):
    def derive(self, gpws_dont_sink=P("GPWS Don't Sink")):
        return NotImplemented


class HeightAtConfigChangeLiftoffTo3500FtMin(KeyPointValueNode):
    #TODO: TESTS
    
    # This is height at FIRST config change - KPV is MIN(Height) at config change
    def derive(self, flap=P('Flap'), alt_aal=P('Altitude AAL')):
        # use .diff and declare the heights at those indexes
        for this_slice in alt_aal.slices_from_to(0, 3500):
            # find where flap changes
            change_indexes = np.ma.where(np.ma.diff(flap.array))[0]
            if len(change_indexes):
                # create at first change
                self.create_kpv(change_indexes[0], alt_aal[change_indexes[0]])


class EGTTakeoffMax(KeyPointValueNode):
    #TODO: TESTS
    name = 'EGT Takeoff Max'
<<<<<<< HEAD
    def derive(self, eng_egt=P('Eng (*) EGT Max'), liftoffs=KTI('Liftoff')):
        #Q: Should this be at liftoff or during the takeoff phase?
        self.create_kpvs_at_ktis(eng_egt, liftoffs)


class AirspeedWithFlapMax(KeyPointValueNode):
    NAME_FORMAT = "Airspeed With Flap %(flap)d Max"
    NAME_VALUES = {'flap': range(0,46,5)}
    #Q: Is it required to have a KPV of "Flap 0 Max"
    def derive(self, flap=P('Flap Stepped'), airspeed=P('Airspeed')):
        for flap_setting in np.ma.unique(flap.array):
            if np.ma.is_masked(flap_setting):
                # ignore masked values
                continue
            spd_with_flap = np.ma.copy(airspeed.array)
            # apply flap mask
            spd_with_flap.mask = np.ma.mask_or(airspeed.array.mask, flap.array.mask)
            spd_with_flap[flap.array != flap_setting] = np.ma.masked
            #TODO: Check logical OR is sensible for all values (probably ok as airspeed will always be higher than max flap setting!)
            index, value = max_value(spd_with_flap)
            self.create_kpv(index, value, flap=flap_setting)
=======
    def derive(self, eng_n_egt=P('Eng EGT'), liftoff=KTI('Liftoff')):
        return NotImplemented
>>>>>>> 22857735


class GlideslopeWarning(KeyPointValueNode):
    def derive(self, gpws_glideslope=P('GPWS Glideslope')):
        return NotImplemented


class GlideslopeDeviation1000To150FtMax(KeyPointValueNode):
    def derive(self, ils_glideslope=P('ILS Glideslope'),
               alt_aal = P('Altitude AAL')):
        for this_slice in alt_aal.slices_from_to(1000, 150):
            index, value = max_abs_value(ils_glideslope.array, this_slice)
            self.create_kpv(index, value)


class GlideslopeDeviation1500To1000FtMax(KeyPointValueNode):
    def derive(self, ils_glideslope=P('ILS Glideslope'),
               alt_aal = P('Altitude AAL')):
        for this_slice in alt_aal.slices_from_to(1500, 1000):
            # Find where the maximum (absolute) deviation occured and
            # store the actual value. We can do abs on the statistics to
            # normalise this, but retaining the sign will make it
            # possible to look for direction of errors at specific
            # airports.
            index, value = max_abs_value(ils_glideslope.array, this_slice)
            # and create the KPV.
            self.create_kpv(index, value)


class HeightAtGoAroundMin(KeyPointValueNode):
    #TODO: TESTS
    def derive(self, go_around=KTI('Go Around'), alt=P('Altitude AAL')): 
        self.create_kpvs_at_ktis(alt, go_around)


class SinkRateWarning(KeyPointValueNode):
    def derive(self, gpws_sink_rate=P('GPWS Sink Rate')):
        return NotImplemented


class AccelerationNormal20FtToGroundMax(KeyPointValueNode):
    name = 'Acceleration Normal 20 Ft To Ground Max' # not required?
    def derive(self, acceleration_normal=P('Acceleration Normal')):
        return NotImplemented


class HeadingDeviation100KtsToFtMax(KeyPointValueNode):
    #TODO: Rename - 100Kts to Ft is not clear
    def derive(self, head_mag=P('Heading Magnetic'), airspeed=P('Airspeed'),
               liftoff=KTI('Liftoff')):
        return NotImplemented


class HeightMinsToTouchdown(KeyPointValueNode):
    #TODO: TESTS
    #Q: Review and improve this technique of building KPVs on KTIs.
    from analysis.key_time_instances import MinsToTouchdown
    NAME_FORMAT = "Height " + MinsToTouchdown.NAME_FORMAT
    NAME_VALUES = MinsToTouchdown.NAME_VALUES
    
    def derive(self, t_tdwns=KTI('Mins To Touchdown'), alt=P('Altitude AAL')):
        for t_tdwn in t_tdwns:
            #WARNING: This assumes Mins time will be the first value and only two digit
            self.create_kpv(t_tdwn.index, alt[t_tdwn.index], time=int(t_tdwn.name[:2]))
            
# See HeightMinsToTouchdown
##class Height1MinToTouchdown(KeyPointValueNode):
    ##def derive(self, altitude_aal=P('Altitude AAL'),
               ##_1_min_to_touchdown=KTI('1 Min To Touchdown')):
        ##return NotImplemented

# See HeightMinsToTouchdown
##class Height2MinToTouchdown(KeyPointValueNode):
    ##def derive(self, altitude_aal=P('Altitude AAL'),
               ##_2_min_to_touchdown=KTI('2 Min To Touchdown')):
        ##return NotImplemented


class HeightLost1000To2000FtMax(KeyPointValueNode):
    def derive(self, alt_aal=P('Altitude AAL')):
        return NotImplemented


class HeightLost50To1000Max(KeyPointValueNode):
    def derive(self, alt_aal=P('Altitude AAL')):
        return NotImplemented


class LateralGOnGround(KeyPointValueNode):
    def derive(self, acc_lat=P('Acceleration Lateral'),
               taxi_out=S('Taxi Out'), taxi_in=S('Taxi In')):
        return NotImplemented


class EngN13000FtToTouchdownMax(KeyPointValueNode):
    name = 'Eng N1 3000 Ft To Touchdown Max'
    def derive(self, eng=P('Eng (*) N1 Max'), alt_aal=P('Altitude AAL')):
        for this_slice in alt_aal.slices_from_to(3000, 0):
            index, value = max_value(eng.array, this_slice)
            self.create_kpv(index, value)


class EngN1TakeoffMax(KeyPointValueNode):
    #TODO: TESTS
    name = 'Eng N1 Takeoff Max'
    def derive(self, liftoffs=KTI('Liftoff'), eng_n1_max=P('Eng (*) N1 Max')):
        self.create_kpvs_at_ktis(eng_n1_max, liftoffs)


class FlapAtGearSelectedDown(KeyPointValueNode):
    #TODO: TESTS
    #Q: Use Flap or Flap Stepped?
    #NB: flap put as primary parameter as if we use Flap Stepped the step will be aligned!
    def derive(self, flap=P('Flap'), gear_sel_down=KTI('Gear Selected Down')):
        self.create_kpvs_at_ktis(flap, gear_sel_down)


class HeightAtConfigChange1500FtToTouchdownMin(KeyPointValueNode):
    def derive(self, flap=P('Flap'), alt_aal=P('Altitude AAL')):
        return NotImplemented
        #diff = np.ma.ediff1d(flap.array, to_begin=[0])
        #for this_slice in alt_aal.slices_from_to(1500, 0):
            #changes = alt_aal[diff][this_slice]
            #min(changes)
            #index, value = max_value(eng.array, this_slice)
            #self.create_kpv(index, value)



class HeightAtConfigChange1500FtToTouchdownMin(KeyPointValueNode):
    def derive(self, flap=P('Flap'), alt_aal=P('Altitude AAL')):
        return NotImplemented


class SuspectedLevelBust(KeyPointValueNode):
    def derive(self, level_bust=S('Level Bust')):
        return NotImplemented


class LocalizerDeviation1000To150FtMax(KeyPointValueNode):
    def derive(self, ils_loc=P('ILS Localizer'),
               alt_aal = P('Altitude AAL')):
        # For commented version, see GlideslopeDeviation1500To1000FtMax
        for this_period in alt_aal.slices_from_to(1000, 150):
            begin = this_period.start
            end = this_period.stop
            index = np.ma.argmax(np.ma.abs(ils_loc.array[begin:end]))
            when = begin + index
            value = ils_loc.array[when]
            self.create_kpv(when, value)


class LocalizerDeviation1500To1000FtMax(KeyPointValueNode):
    def derive(self, ils_loc=P('ILS Localizer'),
               alt_aal = P('Altitude AAL')):
        # For commented version, see GlideslopeDeviation1500To1000FtMax
        for this_period in alt_aal.slices_from_to(1500, 1000):
            begin = this_period.start
            end = this_period.stop
            if alt_aal.array[begin] > alt_aal.array[end-1]:
                index = np.ma.argmax(np.ma.abs(ils_loc.array[begin:end]))
                when = begin + index
                value = ils_loc.array[when]
                self.create_kpv(when, value)


class Flare20FtToTouchdown(KeyPointValueNode):
    def derive(self, alt_rad=P('Altitude Radio'), alt_aal=P('Altitude AAL')):
        return NotImplemented
        


class LowPowerLessThan500Ft10Sec(KeyPointValueNode):
    #TODO: TESTS
    #Q: N1 Minimum or N1 Average
    def derive(self, eng_n1_min=P('Eng (*) N1 Minimum'), alt=P('Altitude AAL')):
        eng_clipped = duration(eng_n1_min.array, 10, eng_n1_min.hz)
        for alt_slice in alt.slices_from_to(500, 0):
            # clip to 10 secs
            index, value = min_value(eng_clipped, alt_slice)
            self.create_kpv(index, value)


class LowPowerInFinalApproach10Sec(KeyPointValueNode):
    #Q: N1 Minimum or N1 Average (as above)
    def derive(self, eng_avg=P('Eng (*) N1 Average'), fin_apps=S('Final Approach')):
        return NotImplemented
    
    
class GroundspeedRTOMax(KeyPointValueNode):
    name = 'Groundspeed RTO Max'
    def derive(self, groundspeed=P('Groundspeed'),
               rejected_takeoff=S('Rejected Takeoff')):
        return NotImplemented


class EngN2Cycles(KeyPointValueNode):
    def derive(self, eng_n2=P('Eng (*) N2 Avg')):
        return NotImplemented


class EngOilPressMax(KeyPointValueNode):
    #TODO: TESTS
    name = 'Eng Oil Press Max'
    def derive(self, eng_oil_press=P('Eng (*) Oil Press Max')):
        index, value = max_value(eng_oil_press)
        self.create_kpv(index, value)
        

class EngOilPressMin(KeyPointValueNode):
    #TODO: TESTS
    name = 'Eng Oil Press Min'
    def derive(self, eng_oil_press=P('Eng (*) Oil Press Min')):
        index, value = min_value(eng_oil_press)
        self.create_kpv(index, value)


class EngOITMax(KeyPointValueNode):
    name = 'Eng Oil Temp Max'
    def derive(self, eng_oil_temp=P('Eng (*) Oil Temp Max')):
        index, value = max_value(eng_oil_temp)
        self.create_kpv(index, value)


class FuelQtyAtLiftoff(KeyPointValueNode):
    def derive(self, fuel_qty=P('Fuel Qty'), liftoffs=KTI('Liftoff')):
        self.create_kpvs_at_ktis(fuel_qty, liftoffs)


class FuelQtyAtTouchdown(KeyPointValueNode):
    def derive(self, fuel_qty=P('Fuel Qty'), touchdowns=KTI('Touchdown')):
        self.create_kpvs_at_ktis(fuel_qty, touchdowns)


class GrossWeightAtLiftoff(KeyPointValueNode):
    def derive(self, gross_weight=P('Gross Weight'), liftoffs=KTI('Liftoff')):
        self.create_kpvs_at_ktis(gross_weight, liftoffs)


class GrossWeightAtTouchdown(KeyPointValueNode):
    def derive(self, gross_weight=P('Gross Weight'),
               touchdowns=KTI('Touchdown')):
        self.create_kpvs_at_ktis(gross_weight, touchdowns)


class PitchCycles(KeyPointValueNode):
    #TODO: Review which period to reset the pitch cycles by (15 minute period?)
    def derive(self, pitch=P('Pitch')):
        return NotImplemented


class Pitch35To400FtMax(KeyPointValueNode):
    def derive(self, pitch=P('Pitch'), alt_aal=P('Altitude AAL')):
        for this_slice in alt_aal.slices_from_to(35, 400):
            index, value = max_value(pitch.array, this_slice)
            self.create_kpv(index, value)
            ##index = np.ma.argmax(pitch.array[this_slice.start:this_slice.stop])
            ##when = this_slice.start + index
            ##value = pitch.array[when]
            ##self.create_kpv(when, value)


class Pitch1000To100FtMax(KeyPointValueNode):
    #TODO: TESTS
    def derive(self, pitch=P('Pitch'), alt_aal=P('Altitude AAL')):
        for this_slice in alt_aal.slices_from_to(1000, 100):
            index, value = max_value(pitch.array, this_slice)
            self.create_kpv(index, value)


class PitchAtLiftoff(KeyPointValueNode):
    def derive(self, pitch=P('Pitch'), liftoffs=KTI('Liftoff')):
        self.create_kpvs_at_ktis(pitch, liftoffs)


class Pitch5FtToGroundMax(KeyPointValueNode):
    #TODO: TESTS
    def derive(self, pitch=P('Pitch'), alt_aal=P('Altitude AAL')):
        for this_slice in alt_aal.slices_from_to(5, 0):
            index, value = max_value(pitch.array, this_slice)
            self.create_kpv(index, value)


class Pitch35To400FtMin(KeyPointValueNode):
    #TODO: TESTS
    def derive(self, pitch=P('Pitch'), alt_aal=P('Altitude AAL')):
        for this_slice in alt_aal.slices_from_to(35, 400):
            index, value = min_value(pitch.array, this_slice)
            self.create_kpv(index, value)


class Pitch1000To100FtMin(KeyPointValueNode):
    #TODO: TESTS
    def derive(self, pitch=P('Pitch'), alt_aal=P('Altitude AAL')):
        for this_slice in alt_aal.slices_from_to(1000, 100):
            index, value = min_value(pitch.array, this_slice)
            self.create_kpv(index, value)


class Pitch20FtToTouchdownMin(KeyPointValueNode):
    #TODO: TESTS
    def derive(self, pitch=P('Pitch'), alt_aal=P('Altitude AAL')):
        for this_slice in alt_aal.slices_from_to(20, 0):
            index, value = min_value(pitch.array, this_slice)
            self.create_kpv(index, value)



class PitchRateDuringTakeoffMax(KeyPointValueNode):
    #TODO: TESTS
    def derive(self, pitch_rate=P('Pitch Rate'), takeoffs=S('Takeoff')):
        for takeoff in takeoffs:
            index, value = max_value(pitch_rate.array, takeoff.slice)
            self.create_kpv(index, value)


class PitchRate35To1500FtMax(KeyPointValueNode):
    #TODO: TESTS
    def derive(self, pitch_rate=P('Pitch Rate'), alt_aal=P('Altitude AAL')):
        for this_slice in alt_aal.slices_from_to(35, 1500):
            index, value = max_value(pitch_rate.array, this_slice)
            self.create_kpv(index, value)


class PitchRateFrom2DegreesOfPitchTo35FtMin(KeyPointValueNode):
    #TODO: TESTS
    def derive(self, pitch_rate=P('Pitch Rate'), pitch=P('Pitch'), 
               alt_aal=P('Altitude AAL')):
        for this_slice in alt_aal.slices_from_to(0, 35):
            pitch_2_deg = index_at_value(pitch, 2, this_slice)
            pitch_2_slice = subslice(this_slice, slice(pitch_2_deg,None,1))
            index, value = min_value(pitch_rate.array, pitch_2_slice)
            self.create_kpv(index, value)
    


class PowerOnWithSpeedbrakesDeployedDuration(KeyPointValueNode):
    def derive(self, eng_n1_average=P('Eng (*) N1 Avg'),
               speedbrake=P('Speedbrake')):
        return NotImplemented


class PullUpWarning(KeyPointValueNode):
    def derive(self, gpws_pull_up=P('GPWS Pull Up')):
        return NotImplemented


class RollCycles1000FtToTouchdownMax(KeyPointValueNode):
    def derive(self, roll=P('Roll'), alt_aal=P('Altitude AAL')):
        return NotImplemented


class RollBetween100And500FtMax(KeyPointValueNode):
    #TODO: TESTS
    def derive(self, roll=P('Roll'), alt_aal=P('Altitude AAL')):
        for this_slice in alt_aal.slices_between(100, 500):
            index, value = max_abs_value(roll.array, this_slice)
            self.create_kpv(index, value)


class RollBetween500And1500FtMax(KeyPointValueNode):
    #TODO: TESTS
    def derive(self, roll=P('Roll'), alt_aal=P('Altitude AAL')):
        for this_slice in alt_aal.slices_between(500, 1500):
            index, value = max_abs_value(roll.array, this_slice)
            self.create_kpv(index, value)


class RollAbove1500FtMax(KeyPointValueNode):
    #TODO: TESTS
    def derive(self, roll=P('Roll'), alt_aal=P('Altitude AAL')):
        for this_slice in alt_aal.slices_above(1500):
            index, value = max_abs_value(roll.array, this_slice)
            self.create_kpv(index, value)


class RollBelow20FtMax(KeyPointValueNode):
    def derive(self, roll=P('Roll'), alt_aal=P('Altitude AAL')):
        for below_20ft_slice in alt_aal.slices_below(20):
            index, value = max_value(roll.array, _slice=below_20ft_slice)
            self.create_kpv(index, value)


class RudderReversalAbove50Ft(KeyPointValueNode):
<<<<<<< HEAD
    def derive(self, rudder_reversal=P('Rudder Reversal'),
               alt_aal=P('Altitude AAL')):
        # Q: Should this be Max or Min?
=======
    def derive(self, rudder_reversal=S('Rudder Reversal'),
               alt_aal=P('Altitude AAL For Flight Phases')):
        # Q: Should this be Max/Min?
>>>>>>> 22857735
        return NotImplemented


class AirspeedWithGearSelectedDownMax(KeyPointValueNode):
    def derive(self, airspeed=P('Airspeed'),
               gear_sel_down=P('Gear Selected Down')):
        '''
        Expects 'Gear Selected Down' to be a discrete parameter.
        '''
        # Mask values where gear_sel_down != 1.
        airspeed.array[gear_sel_down.array != 1] = np.ma.masked
        value, index = max_value(airspeed.array)
        self.create_kpv(index, value)


class AirspeedAtGearSelectedDown(KeyPointValueNode):
    # Q: Does this mean a KPV will be created on switching the discrete from 0
    # to 1?
    def derive(self, airspeed=P('Airspeed'),
               gear_sel_down=P('Gear Selected Down')):
        return NotImplemented


class AirspeedAtGearSelectedUp(KeyPointValueNode):
    # Q: Does this mean a KPV will be created on switching the discrete from 0
    # to 1?
    def derive(self, airspeed=P('Airspeed'), gear_sel_up=P('Gear Selected Up')):
        return NotImplemented


class TaxiSpeedTurningMax(KeyPointValueNode):
    def derive(self, groundspeed=P('Groundspeed'), on_ground=S('On Ground'), turning=S('Turning')):
        return NotImplemented


class AirspeedVref500FtToTouchdownMax(KeyPointValueNode):
<<<<<<< HEAD
    #TODO: TESTS
    def derive(self, airspeed=P('Airspeed Minus Vref'), alt_aal=P('Altitude AAL')):
        for this_slice in alt_aal.slices_from_to(500, 0):
            index, value = max_value(airspeed.array, this_slice)
            self.create_kpv(index, value)
=======
    def derive(self, airspeed=P('Airspeed')):
        return NotImplemented


"""
Implemented above
class Airspeed1000To500FtMax(KeyPointValueNode):
    def derive(self, airspeed=P('Airspeed')):
        return NotImplemented
"""

class AirspeedWithFlapMax(KeyPointValueNode):
    NAME_FORMAT = 'Airspeed With Flap %(flap_setting)d Max'
    FLAP_SETTINGS = [1, 2, 5, 10, 15, 25, 30, 40]
    NAME_VALUES = {'flap_setting': FLAP_SETTINGS}
    
    def derive(self, airspeed=P('Airspeed'), flap=P('Flap')):
        for flap_setting in self.FLAP_SETTINGS:
            airspeed_array = np.ma.copy(airspeed.array)
            # Mask values where 'Flap' != flap_setting.
            airspeed_array[flap.array != flap_setting] = np.ma.masked
            value, index = max_value(airspeed_array)
            self.create_kpv(index, value, flap_setting=flap_setting)


class AirspeedWithFlapXMax(KeyPointValueNode):
    '''
    Flap X assumed to mean Flap enabled (non-zero).
    '''
    def derive(self, airspeed_with_flap_max=KPV('Airspeed With Flap Max')):
        max_flap = airspeed_with_flap_max.get_max()
        self.create_kpv(max_flap.index, max_flap.value)
>>>>>>> 22857735


class AirspeedVrefAtTouchdown(KeyPointValueNode):
    #TODO: TESTS
    def derive(self, airspeed=P('Airspeed Minus Vref'), tdwns=KTI('Touchdown')):
        self.create_kpvs_at_ktis(airspeed, tdwns)


class AirspeedBelow3000FtMax(KeyPointValueNode):
    def derive(self, airspeed=P('Airspeed'), alt_aal=P('Altitude AAL')):
        for this_slice in alt_aal.slices_below(3000):
            index, value = max_value(airspeed.array, this_slice)
            self.create_kpv(index, value)


class AirspeedBetween90SecToTouchdownAndTouchdownMax(KeyPointValueNode):
    def derive(self, sec_to_touchdown=KTI('Secs To Touchdown'), airspeed=P('Airspeed')):
        for _90_sec in sec_to_touchdown.get(name='90 Secs To Touchdown'):
            # we're 90 seconds from touchdown
            tdwn = _90_sec.index + 90 * self.frequency
            index, value = max_value(airspeed.array, slice(_90_sec.index, tdwn))
            self.create_kpv(index, value)


class AirspeedMinusV2AtLiftoff(KeyPointValueNode):
    #TODO: TESTS
    name = 'Airspeed Minus V2 At Liftoff'
    def derive(self, airspeed=P('Airspeed Minus V2'), liftoffs=KTI('Liftoff')):
        self.create_kpvs_at_ktis(airspeed, liftoffs)
        
        
class AirspeedMinusV235To400FtMin(KeyPointValueNode):
    #TODO: TESTS
    name = 'Airspeed Minus V2 35 To 400 Ft Min'
    def derive(self, airspeed=P('Airspeed Minus V2'), alt_aal=P('Altitude AAL')):
        for this_slice in alt_aal.slices_from_to(35, 400):
            index, value = min_value(airspeed.array, this_slice)
            self.create_kpv(index, value)


class AirspeedMinusV2400To1500FtMin(KeyPointValueNode):
    #TODO: TESTS
    name = 'Airspeed Minus V2 400 To 1500 Ft Min'
    def derive(self, airspeed=P('Airspeed Minus V2'), alt_aal=P('Altitude AAL')):
        for this_slice in alt_aal.slices_from_to(400, 1500):
            index, value = min_value(airspeed.array, this_slice)
            self.create_kpv(index, value)


class AirspeedMinusVrefBetween2MinutesToTouchdownAndTouchdownMin(KeyPointValueNode):
    #TODO: TESTS
    def derive(self, mins_to_touchdown=KTI('Mins To Touchdown'), 
               airspeed=P('Airspeed Minus Vref')):
        for _2_min in mins_to_touchdown.get(name='2 Mins To Touchdown'):
            # add 2 mins to find touchdown
            tdwn = _2_min.index + 2 * 60 * self.frequency
            index, value = min_value(airspeed, slice(_2_min.index, tdwn))
            self.create_kpv(index, value)

            
class SpeedbrakesDeployed1000To25Ft(KeyPointValueNode):
    def derive(self, speedbrake=P('Speedbrake'), alt_aal=P('Altitude AAL')):
        return NotImplemented


class FlapWithSpeedbrakesDeployedMax(KeyPointValueNode):
    #TODO: TESTS
    def derive(self, flap=P('Flap'), speedbrake=P('Speedbrake')):
        # mask all values where speedbrake isn't deployed
        # assumes that Speedbrake == 0 is not_deployed
        flap.array[speedbrake.array == 0] = np.ma.masked
        index, value = max_value(flap.array)
        self.create_kpv(index, value)


class StickShakerActivated(KeyPointValueNode):
    def derive(self, stick_shaker=P('Stick Shaker')):
        return NotImplemented


class GPWSTerrainWarning(KeyPointValueNode):
    name = 'GPWS Terrain Warning'
    def derive(self, gpws_terrain=P('GPWS Terrain')):
        return NotImplemented


class GPWSTerrainPullUpWarning(KeyPointValueNode):
    name = 'GPWS Terrain Pull Up Warning'
    def derive(self, gpws_terrain_pull_up=P('GPWS Terrain Pull Up')):
        return NotImplemented


class ThrottleCycles1000FtToTouchdownMax(KeyPointValueNode):
    def derive(self, thrust_lever=P('Throttle Lever')):
        return NotImplemented


class TooLowFlapWarning(KeyPointValueNode):
    def derive(self, gpws_too_low_flap=P('GPWS Too Low Flap'), flap=P('Flap')):
        return NotImplemented


class TooLowGearWarning(KeyPointValueNode):
    def derive(self, gpws_too_low_gear=P('GPWS Too Low Gear')):
        return NotImplemented


class GPWSTooLowTerrainWarning(KeyPointValueNode):
    name = 'GPWS Too Low Terrain Warning'
    def derive(self, gpws_too_low_terrain=P('GPWS Too Low Terrain')):
        return NotImplemented


class EngVibN1Above_XXXXX_Duration(KeyPointValueNode):
    def derive(self, eng_n_vib_n1=P('Eng (*) Vib N1 Max'),
               airborne=S('Airborne')):
        return NotImplemented


class EngVibN2Above_XXXXX_Duration(KeyPointValueNode):
    def derive(self, eng_vib_n2=P('Eng (*) Vib N2 Max'),
               airborne=S('Airborne')):
        return NotImplemented


class WindshearWarningBelow1500Ft(KeyPointValueNode):
    def derive(self, gpws_windshear=P('GPWS Windshear'),
               alt_aal=P('Altitude AAL')):
        return NotImplemented


class TaxiSpeedStraight(KeyPointValueNode):
    def derive(self, groundspeed=P('Groundspeed'), rot=P('Rate Of Turn')):
        return NotImplemented


class TaxiSpeedTurning(KeyPointValueNode):
    def derive(self, groundspeed=P('Groundspeed'), rot=P('Rate Of Turn')):
        return NotImplemented




<|MERGE_RESOLUTION|>--- conflicted
+++ resolved
@@ -16,14 +16,6 @@
             index, value = max_value(speed.array, _slice=this_period)
             self.create_kpv(index, value)
 
-<<<<<<< HEAD
-=======
-'''
-class AirspeedAtTouchdown(KeyPointValueNode):
-    def derive(self, airspeed=P('Airspeed'), touchdowns=KTI('Touchdown')):
-        self.create_kpvs_at_ktis(airspeed, touchdowns)
-'''
->>>>>>> 22857735
 
 class AirspeedAtLiftoff(KeyPointValueNode):
     def derive(self, airspeed=P('Airspeed'), liftoffs=KTI('Liftoff')):
@@ -183,26 +175,12 @@
     def derive(self, lon=P('Longitude'), 
                lands=KTI('Approach And Landing Lowest')):
         self.create_kpvs_at_ktis(lon, lands)
-
-
-##########################################
-# KPV from A6RKA_KPVvalues.xls
-##########################################
-
-
-class PitchAtLiftoff(KeyPointValueNode):
-    def derive(self, pitch=P('Pitch'), liftoffs=KTI('Liftoff')):
-        self.create_kpvs_at_ktis(pitch, liftoffs)
    
    
 class FlapAtLiftoff(KeyPointValueNode):
     def derive(self, flap=P('Flap'), liftoffs=KTI('Liftoff')):
-<<<<<<< HEAD
         #Q: Flap or Flap Stepped?
-        self.create_kpvs_at_ktis(flap.array, liftoffs)
-=======
         self.create_kpvs_at_ktis(flap, liftoffs)
->>>>>>> 22857735
     
 
 class AccelerationNormalFtTo35FtMax(KeyPointValueNode): # Q: Name?
@@ -230,81 +208,8 @@
         return NotImplemented
 '''
 
-class Pitch1000To100FtMax(KeyPointValueNode):
-    def derive(self, pitch=P('Pitch'),
-               desc_alts=KTI('Altitude When Descending')):        
-        desc_1000fts = desc_alts.get_ordered_by_index(name='1000 Ft Descending')
-        desc_100fts = desc_alts.get_ordered_by_index(name='10 Ft Descending')
-
-
-class Pitch5FtToTouchdownMax(KeyPointValueNode):
-    def derive(self, pitch=P('Pitch'), alt_rad=P('Altitude Radio'),
-               touchdown=KTI('Touchdown')):
-        return NotImplemented
-    
-    
-class PitchCycles(KeyPointValueNode):
-    """ Count
-    """
-    def derive(self, pitch=P('Pitch')):
-        return NotImplemented
-
-
-class Pitch35To400FtMin(KeyPointValueNode):
-    def derive(self, pitch=P('Pitch'), alt_rad=P('Altitude Radio')):
-        return NotImplemented
-
-
-class Pitch1000To100FtMin(KeyPointValueNode):
-    def derive(self, pitch=P('Pitch'), alt_aal=P('Altitude AAL')):
-        return NotImplemented
-
-
-class Pitch20FtToTouchdownMin(KeyPointValueNode):
-    """ Q: This is 20 feet, the max uses 5 feet
-    """
-    def derive(self, pitch=P('Pitch'), alt_rad=P('Altitude Radio'),
-               touchdown=KTI('Touchdown')):
-        return NotImplemented
-
-
-class PitchRateFtTo35FtMax(KeyPointValueNode):
-    def derive(self, pitch_rate=P('Pitch Rate'), liftoff=KTI('Liftoff'),
-               alt_rad=P('Altitude Radio')):
-        return NotImplemented
-
-
-class PitchRate35To1500FtMax(KeyPointValueNode):
-    def derive(self, pitch_rate=P('Pitch Rate'), alt_aal=P('Altitude AAL')):
-        
-        return NotImplemented
-
-    
-class RollBelow20FtMax(KeyPointValueNode): # absolute max?
-    def derive(self, roll=P('Roll'), alt_rad=P('Altitude Radio')):
-        return NotImplemented
-
-
-class RollBetween100And500FtMax(KeyPointValueNode): # absolute max?
-    def derive(self, roll=P('Roll'), alt_aal=P('Altitude AAL')):
-        return NotImplemented
-
-
-class RollBetween500And1500FtMax(KeyPointValueNode):  # absolue max?
-    def derive(self, roll=P('Roll'), alt_aal=P('Altitude AAL')):
-        return NotImplemented   
-
-
-class RollAbove1500FtMax(KeyPointValueNode):
-    def derive(self, roll=P('Roll'), alt_aal=P('Altitude AAL')):
-        return NotImplemented
-
-
-class RollCycles1000FtToTouchdown(KeyPointValueNode):
-    def derive(self, roll=P('Roll'), alt_aal=P('Altitude AAL'),
-               touchdown=KTI('Touchdown')):
-        return NotImplemented
-    
+
+
     
 class AltitudeWithFlapsMax(KeyPointValueNode):
     #TODO: TESTS
@@ -635,13 +540,427 @@
                 self.create_kpv(change_indexes[0], alt_aal[change_indexes[0]])
 
 
-class EGTTakeoffMax(KeyPointValueNode):
-    #TODO: TESTS
-    name = 'EGT Takeoff Max'
-<<<<<<< HEAD
+class EngEGTTakeoffMax(KeyPointValueNode):
+    #TODO: TESTS
+    name = 'Eng EGT Takeoff Max'
     def derive(self, eng_egt=P('Eng (*) EGT Max'), liftoffs=KTI('Liftoff')):
         #Q: Should this be at liftoff or during the takeoff phase?
         self.create_kpvs_at_ktis(eng_egt, liftoffs)
+
+
+class GlideslopeWarning(KeyPointValueNode):
+    def derive(self, gpws_glideslope=P('GPWS Glideslope')):
+        return NotImplemented
+
+
+class GlideslopeDeviation1000To150FtMax(KeyPointValueNode):
+    def derive(self, ils_glideslope=P('ILS Glideslope'),
+               alt_aal = P('Altitude AAL')):
+        for this_slice in alt_aal.slices_from_to(1000, 150):
+            index, value = max_abs_value(ils_glideslope.array, this_slice)
+            self.create_kpv(index, value)
+
+
+class GlideslopeDeviation1500To1000FtMax(KeyPointValueNode):
+    def derive(self, ils_glideslope=P('ILS Glideslope'),
+               alt_aal = P('Altitude AAL')):
+        for this_slice in alt_aal.slices_from_to(1500, 1000):
+            # Find where the maximum (absolute) deviation occured and
+            # store the actual value. We can do abs on the statistics to
+            # normalise this, but retaining the sign will make it
+            # possible to look for direction of errors at specific
+            # airports.
+            index, value = max_abs_value(ils_glideslope.array, this_slice)
+            # and create the KPV.
+            self.create_kpv(index, value)
+
+
+class HeightAtGoAroundMin(KeyPointValueNode):
+    #TODO: TESTS
+    def derive(self, go_around=KTI('Go Around'), alt=P('Altitude AAL')): 
+        self.create_kpvs_at_ktis(alt, go_around)
+
+
+class SinkRateWarning(KeyPointValueNode):
+    def derive(self, gpws_sink_rate=P('GPWS Sink Rate')):
+        return NotImplemented
+
+
+class AccelerationNormal20FtToGroundMax(KeyPointValueNode):
+    name = 'Acceleration Normal 20 Ft To Ground Max' # not required?
+    def derive(self, acceleration_normal=P('Acceleration Normal')):
+        return NotImplemented
+
+
+class HeadingDeviation100KtsToFtMax(KeyPointValueNode):
+    #TODO: Rename - 100Kts to Ft is not clear
+    def derive(self, head_mag=P('Heading Magnetic'), airspeed=P('Airspeed'),
+               liftoff=KTI('Liftoff')):
+        return NotImplemented
+
+
+class HeightMinsToTouchdown(KeyPointValueNode):
+    #TODO: TESTS
+    #Q: Review and improve this technique of building KPVs on KTIs.
+    from analysis.key_time_instances import MinsToTouchdown
+    NAME_FORMAT = "Height " + MinsToTouchdown.NAME_FORMAT
+    NAME_VALUES = MinsToTouchdown.NAME_VALUES
+    
+    def derive(self, t_tdwns=KTI('Mins To Touchdown'), alt=P('Altitude AAL')):
+        for t_tdwn in t_tdwns:
+            #WARNING: This assumes Mins time will be the first value and only two digit
+            self.create_kpv(t_tdwn.index, alt[t_tdwn.index], time=int(t_tdwn.name[:2]))
+            
+# See HeightMinsToTouchdown
+##class Height1MinToTouchdown(KeyPointValueNode):
+    ##def derive(self, altitude_aal=P('Altitude AAL'),
+               ##_1_min_to_touchdown=KTI('1 Min To Touchdown')):
+        ##return NotImplemented
+
+# See HeightMinsToTouchdown
+##class Height2MinToTouchdown(KeyPointValueNode):
+    ##def derive(self, altitude_aal=P('Altitude AAL'),
+               ##_2_min_to_touchdown=KTI('2 Min To Touchdown')):
+        ##return NotImplemented
+
+
+class HeightLost1000To2000FtMax(KeyPointValueNode):
+    def derive(self, alt_aal=P('Altitude AAL')):
+        return NotImplemented
+
+
+class HeightLost50To1000Max(KeyPointValueNode):
+    def derive(self, alt_aal=P('Altitude AAL')):
+        return NotImplemented
+
+
+class LateralGOnGround(KeyPointValueNode):
+    def derive(self, acc_lat=P('Acceleration Lateral'),
+               taxi_out=S('Taxi Out'), taxi_in=S('Taxi In')):
+        return NotImplemented
+
+
+class EngN13000FtToTouchdownMax(KeyPointValueNode):
+    name = 'Eng N1 3000 Ft To Touchdown Max'
+    def derive(self, eng=P('Eng (*) N1 Max'), alt_aal=P('Altitude AAL')):
+        for this_slice in alt_aal.slices_from_to(3000, 0):
+            index, value = max_value(eng.array, this_slice)
+            self.create_kpv(index, value)
+
+
+class EngN1TakeoffMax(KeyPointValueNode):
+    #TODO: TESTS
+    name = 'Eng N1 Takeoff Max'
+    def derive(self, liftoffs=KTI('Liftoff'), eng_n1_max=P('Eng (*) N1 Max')):
+        self.create_kpvs_at_ktis(eng_n1_max, liftoffs)
+
+
+class FlapAtGearSelectedDown(KeyPointValueNode):
+    #TODO: TESTS
+    #Q: Use Flap or Flap Stepped?
+    #NB: flap put as primary parameter as if we use Flap Stepped the step will be aligned!
+    def derive(self, flap=P('Flap'), gear_sel_down=KTI('Gear Selected Down')):
+        self.create_kpvs_at_ktis(flap, gear_sel_down)
+
+
+class HeightAtConfigChange1500FtToTouchdownMin(KeyPointValueNode):
+    def derive(self, flap=P('Flap'), alt_aal=P('Altitude AAL')):
+        return NotImplemented
+        #diff = np.ma.ediff1d(flap.array, to_begin=[0])
+        #for this_slice in alt_aal.slices_from_to(1500, 0):
+            #changes = alt_aal[diff][this_slice]
+            #min(changes)
+            #index, value = max_value(eng.array, this_slice)
+            #self.create_kpv(index, value)
+
+
+class SuspectedLevelBust(KeyPointValueNode):
+    def derive(self, level_bust=S('Level Bust')):
+        return NotImplemented
+
+
+class LocalizerDeviation1000To150FtMax(KeyPointValueNode):
+    def derive(self, ils_loc=P('ILS Localizer'),
+               alt_aal = P('Altitude AAL')):
+        # For commented version, see GlideslopeDeviation1500To1000FtMax
+        for this_period in alt_aal.slices_from_to(1000, 150):
+            begin = this_period.start
+            end = this_period.stop
+            index = np.ma.argmax(np.ma.abs(ils_loc.array[begin:end]))
+            when = begin + index
+            value = ils_loc.array[when]
+            self.create_kpv(when, value)
+
+
+class LocalizerDeviation1500To1000FtMax(KeyPointValueNode):
+    def derive(self, ils_loc=P('ILS Localizer'),
+               alt_aal = P('Altitude AAL')):
+        # For commented version, see GlideslopeDeviation1500To1000FtMax
+        for this_period in alt_aal.slices_from_to(1500, 1000):
+            begin = this_period.start
+            end = this_period.stop
+            if alt_aal.array[begin] > alt_aal.array[end-1]:
+                index = np.ma.argmax(np.ma.abs(ils_loc.array[begin:end]))
+                when = begin + index
+                value = ils_loc.array[when]
+                self.create_kpv(when, value)
+
+
+class Flare20FtToTouchdown(KeyPointValueNode):
+    def derive(self, alt_rad=P('Altitude Radio'), alt_aal=P('Altitude AAL')):
+        return NotImplemented
+        
+
+
+class LowPowerLessThan500Ft10Sec(KeyPointValueNode):
+    #TODO: TESTS
+    #Q: N1 Minimum or N1 Average
+    def derive(self, eng_n1_min=P('Eng (*) N1 Minimum'), alt=P('Altitude AAL')):
+        eng_clipped = duration(eng_n1_min.array, 10, eng_n1_min.hz)
+        for alt_slice in alt.slices_from_to(500, 0):
+            # clip to 10 secs
+            index, value = min_value(eng_clipped, alt_slice)
+            self.create_kpv(index, value)
+
+
+class LowPowerInFinalApproach10Sec(KeyPointValueNode):
+    #Q: N1 Minimum or N1 Average (as above)
+    def derive(self, eng_avg=P('Eng (*) N1 Average'), fin_apps=S('Final Approach')):
+        return NotImplemented
+    
+    
+class GroundspeedRTOMax(KeyPointValueNode):
+    name = 'Groundspeed RTO Max'
+    def derive(self, groundspeed=P('Groundspeed'),
+               rejected_takeoff=S('Rejected Takeoff')):
+        return NotImplemented
+
+
+class EngN2Cycles(KeyPointValueNode):
+    def derive(self, eng_n2=P('Eng (*) N2 Avg')):
+        return NotImplemented
+
+
+class EngOilPressMax(KeyPointValueNode):
+    #TODO: TESTS
+    name = 'Eng Oil Press Max'
+    def derive(self, eng_oil_press=P('Eng (*) Oil Press Max')):
+        index, value = max_value(eng_oil_press)
+        self.create_kpv(index, value)
+        
+
+class EngOilPressMin(KeyPointValueNode):
+    #TODO: TESTS
+    name = 'Eng Oil Press Min'
+    def derive(self, eng_oil_press=P('Eng (*) Oil Press Min')):
+        index, value = min_value(eng_oil_press)
+        self.create_kpv(index, value)
+
+
+class FuelQtyAtLiftoff(KeyPointValueNode):
+    def derive(self, fuel_qty=P('Fuel Qty'), liftoffs=KTI('Liftoff')):
+        self.create_kpvs_at_ktis(fuel_qty, liftoffs)
+
+
+class FuelQtyAtTouchdown(KeyPointValueNode):
+    def derive(self, fuel_qty=P('Fuel Qty'), touchdowns=KTI('Touchdown')):
+        self.create_kpvs_at_ktis(fuel_qty, touchdowns)
+
+
+class GrossWeightAtLiftoff(KeyPointValueNode):
+    def derive(self, gross_weight=P('Gross Weight'), liftoffs=KTI('Liftoff')):
+        self.create_kpvs_at_ktis(gross_weight, liftoffs)
+
+
+class GrossWeightAtTouchdown(KeyPointValueNode):
+    def derive(self, gross_weight=P('Gross Weight'),
+               touchdowns=KTI('Touchdown')):
+        self.create_kpvs_at_ktis(gross_weight, touchdowns)
+
+
+class PitchCycles(KeyPointValueNode):
+    #TODO: Review which period to reset the pitch cycles by (15 minute period?)
+    def derive(self, pitch=P('Pitch')):
+        return NotImplemented
+
+
+class Pitch35To400FtMax(KeyPointValueNode):
+    def derive(self, pitch=P('Pitch'), alt_aal=P('Altitude AAL')):
+        for this_slice in alt_aal.slices_from_to(35, 400):
+            index, value = max_value(pitch.array, this_slice)
+            self.create_kpv(index, value)
+            ##index = np.ma.argmax(pitch.array[this_slice.start:this_slice.stop])
+            ##when = this_slice.start + index
+            ##value = pitch.array[when]
+            ##self.create_kpv(when, value)
+
+
+class Pitch5FtToTouchdownMax(KeyPointValueNode):
+    #TODO: TESTS
+    def derive(self, pitch=P('Pitch'), alt_aal=P('Altitude AAL')):
+        for this_slice in alt_aal.slices_from_to(5, 0):
+            index, value = max_value(pitch.array, this_slice)
+            self.create_kpv(index, value)
+
+
+class Pitch1000To100FtMax(KeyPointValueNode):
+    #TODO: TESTS
+    def derive(self, pitch=P('Pitch'), alt_aal=P('Altitude AAL')):
+        for this_slice in alt_aal.slices_from_to(1000, 100):
+            index, value = max_value(pitch.array, this_slice)
+            self.create_kpv(index, value)
+
+
+class PitchAtLiftoff(KeyPointValueNode):
+    def derive(self, pitch=P('Pitch'), liftoffs=KTI('Liftoff')):
+        self.create_kpvs_at_ktis(pitch, liftoffs)
+
+
+class Pitch35To400FtMin(KeyPointValueNode):
+    #TODO: TESTS
+    def derive(self, pitch=P('Pitch'), alt_aal=P('Altitude AAL')):
+        for this_slice in alt_aal.slices_from_to(35, 400):
+            index, value = min_value(pitch.array, this_slice)
+            self.create_kpv(index, value)
+
+
+class Pitch1000To100FtMin(KeyPointValueNode):
+    #TODO: TESTS
+    def derive(self, pitch=P('Pitch'), alt_aal=P('Altitude AAL')):
+        for this_slice in alt_aal.slices_from_to(1000, 100):
+            index, value = min_value(pitch.array, this_slice)
+            self.create_kpv(index, value)
+
+
+class Pitch20FtToTouchdownMin(KeyPointValueNode):
+    #TODO: TESTS
+    def derive(self, pitch=P('Pitch'), alt_aal=P('Altitude AAL')):
+        for this_slice in alt_aal.slices_from_to(20, 0):
+            index, value = min_value(pitch.array, this_slice)
+            self.create_kpv(index, value)
+
+
+
+class PitchRateDuringTakeoffMax(KeyPointValueNode):
+    #TODO: TESTS
+    def derive(self, pitch_rate=P('Pitch Rate'), takeoffs=S('Takeoff')):
+        for takeoff in takeoffs:
+            index, value = max_value(pitch_rate.array, takeoff.slice)
+            self.create_kpv(index, value)
+
+
+class PitchRate35To1500FtMax(KeyPointValueNode):
+    #TODO: TESTS
+    def derive(self, pitch_rate=P('Pitch Rate'), alt_aal=P('Altitude AAL')):
+        for this_slice in alt_aal.slices_from_to(35, 1500):
+            index, value = max_value(pitch_rate.array, this_slice)
+            self.create_kpv(index, value)
+
+
+class PitchRateFrom2DegreesOfPitchTo35FtMin(KeyPointValueNode):
+    #TODO: TESTS
+    def derive(self, pitch_rate=P('Pitch Rate'), pitch=P('Pitch'), 
+               alt_aal=P('Altitude AAL')):
+        for this_slice in alt_aal.slices_from_to(0, 35):
+            pitch_2_deg = index_at_value(pitch, 2, this_slice)
+            pitch_2_slice = subslice(this_slice, slice(pitch_2_deg,None,1))
+            index, value = min_value(pitch_rate.array, pitch_2_slice)
+            self.create_kpv(index, value)
+    
+
+
+class PowerOnWithSpeedbrakesDeployedDuration(KeyPointValueNode):
+    def derive(self, eng_n1_average=P('Eng (*) N1 Avg'),
+               speedbrake=P('Speedbrake')):
+        return NotImplemented
+
+
+class PullUpWarning(KeyPointValueNode):
+    def derive(self, gpws_pull_up=P('GPWS Pull Up')):
+        return NotImplemented
+
+
+class RollCycles1000FtToTouchdownMax(KeyPointValueNode):
+    def derive(self, roll=P('Roll'), alt_aal=P('Altitude AAL')):
+        return NotImplemented
+
+
+class RollBetween100And500FtMax(KeyPointValueNode):
+    #TODO: TESTS
+    def derive(self, roll=P('Roll'), alt_aal=P('Altitude AAL')):
+        for this_slice in alt_aal.slices_between(100, 500):
+            index, value = max_abs_value(roll.array, this_slice)
+            self.create_kpv(index, value)
+
+
+class RollBetween500And1500FtMax(KeyPointValueNode):
+    #TODO: TESTS
+    def derive(self, roll=P('Roll'), alt_aal=P('Altitude AAL')):
+        for this_slice in alt_aal.slices_between(500, 1500):
+            index, value = max_abs_value(roll.array, this_slice)
+            self.create_kpv(index, value)
+
+
+class RollAbove1500FtMax(KeyPointValueNode):
+    #TODO: TESTS
+    def derive(self, roll=P('Roll'), alt_aal=P('Altitude AAL')):
+        for this_slice in alt_aal.slices_above(1500):
+            index, value = max_abs_value(roll.array, this_slice)
+            self.create_kpv(index, value)
+
+
+class RollBelow20FtMax(KeyPointValueNode):
+    def derive(self, roll=P('Roll'), alt_aal=P('Altitude AAL')):
+        for below_20ft_slice in alt_aal.slices_below(20):
+            index, value = max_value(roll.array, _slice=below_20ft_slice)
+            self.create_kpv(index, value)
+
+
+class RudderReversalAbove50Ft(KeyPointValueNode):
+    def derive(self, rudder_reversal=P('Rudder Reversal'),
+               alt_aal=P('Altitude AAL')):
+        # Q: Should this be Max or Min?
+        return NotImplemented
+
+
+class AirspeedWithGearSelectedDownMax(KeyPointValueNode):
+    def derive(self, airspeed=P('Airspeed'),
+               gear_sel_down=P('Gear Selected Down')):
+        '''
+        Expects 'Gear Selected Down' to be a discrete parameter.
+        '''
+        # Mask values where gear_sel_down != 1.
+        airspeed.array[gear_sel_down.array != 1] = np.ma.masked
+        value, index = max_value(airspeed.array)
+        self.create_kpv(index, value)
+
+
+class AirspeedAtGearSelectedDown(KeyPointValueNode):
+    # Q: Does this mean a KPV will be created on switching the discrete from 0
+    # to 1?
+    def derive(self, airspeed=P('Airspeed'),
+               gear_sel_down=P('Gear Selected Down')):
+        return NotImplemented
+
+
+class AirspeedAtGearSelectedUp(KeyPointValueNode):
+    # Q: Does this mean a KPV will be created on switching the discrete from 0
+    # to 1?
+    def derive(self, airspeed=P('Airspeed'), gear_sel_up=P('Gear Selected Up')):
+        return NotImplemented
+
+
+class TaxiSpeedTurningMax(KeyPointValueNode):
+    def derive(self, groundspeed=P('Groundspeed'), on_ground=S('On Ground'), turning=S('Turning')):
+        return NotImplemented
+
+
+class AirspeedMinusVref500FtToTouchdownMax(KeyPointValueNode):
+    #TODO: TESTS
+    def derive(self, airspeed=P('Airspeed Minus Vref'), alt_aal=P('Altitude AAL')):
+        for this_slice in alt_aal.slices_from_to(500, 0):
+            index, value = max_value(airspeed.array, this_slice)
+            self.create_kpv(index, value)
 
 
 class AirspeedWithFlapMax(KeyPointValueNode):
@@ -660,482 +979,9 @@
             #TODO: Check logical OR is sensible for all values (probably ok as airspeed will always be higher than max flap setting!)
             index, value = max_value(spd_with_flap)
             self.create_kpv(index, value, flap=flap_setting)
-=======
-    def derive(self, eng_n_egt=P('Eng EGT'), liftoff=KTI('Liftoff')):
-        return NotImplemented
->>>>>>> 22857735
-
-
-class GlideslopeWarning(KeyPointValueNode):
-    def derive(self, gpws_glideslope=P('GPWS Glideslope')):
-        return NotImplemented
-
-
-class GlideslopeDeviation1000To150FtMax(KeyPointValueNode):
-    def derive(self, ils_glideslope=P('ILS Glideslope'),
-               alt_aal = P('Altitude AAL')):
-        for this_slice in alt_aal.slices_from_to(1000, 150):
-            index, value = max_abs_value(ils_glideslope.array, this_slice)
-            self.create_kpv(index, value)
-
-
-class GlideslopeDeviation1500To1000FtMax(KeyPointValueNode):
-    def derive(self, ils_glideslope=P('ILS Glideslope'),
-               alt_aal = P('Altitude AAL')):
-        for this_slice in alt_aal.slices_from_to(1500, 1000):
-            # Find where the maximum (absolute) deviation occured and
-            # store the actual value. We can do abs on the statistics to
-            # normalise this, but retaining the sign will make it
-            # possible to look for direction of errors at specific
-            # airports.
-            index, value = max_abs_value(ils_glideslope.array, this_slice)
-            # and create the KPV.
-            self.create_kpv(index, value)
-
-
-class HeightAtGoAroundMin(KeyPointValueNode):
-    #TODO: TESTS
-    def derive(self, go_around=KTI('Go Around'), alt=P('Altitude AAL')): 
-        self.create_kpvs_at_ktis(alt, go_around)
-
-
-class SinkRateWarning(KeyPointValueNode):
-    def derive(self, gpws_sink_rate=P('GPWS Sink Rate')):
-        return NotImplemented
-
-
-class AccelerationNormal20FtToGroundMax(KeyPointValueNode):
-    name = 'Acceleration Normal 20 Ft To Ground Max' # not required?
-    def derive(self, acceleration_normal=P('Acceleration Normal')):
-        return NotImplemented
-
-
-class HeadingDeviation100KtsToFtMax(KeyPointValueNode):
-    #TODO: Rename - 100Kts to Ft is not clear
-    def derive(self, head_mag=P('Heading Magnetic'), airspeed=P('Airspeed'),
-               liftoff=KTI('Liftoff')):
-        return NotImplemented
-
-
-class HeightMinsToTouchdown(KeyPointValueNode):
-    #TODO: TESTS
-    #Q: Review and improve this technique of building KPVs on KTIs.
-    from analysis.key_time_instances import MinsToTouchdown
-    NAME_FORMAT = "Height " + MinsToTouchdown.NAME_FORMAT
-    NAME_VALUES = MinsToTouchdown.NAME_VALUES
-    
-    def derive(self, t_tdwns=KTI('Mins To Touchdown'), alt=P('Altitude AAL')):
-        for t_tdwn in t_tdwns:
-            #WARNING: This assumes Mins time will be the first value and only two digit
-            self.create_kpv(t_tdwn.index, alt[t_tdwn.index], time=int(t_tdwn.name[:2]))
-            
-# See HeightMinsToTouchdown
-##class Height1MinToTouchdown(KeyPointValueNode):
-    ##def derive(self, altitude_aal=P('Altitude AAL'),
-               ##_1_min_to_touchdown=KTI('1 Min To Touchdown')):
-        ##return NotImplemented
-
-# See HeightMinsToTouchdown
-##class Height2MinToTouchdown(KeyPointValueNode):
-    ##def derive(self, altitude_aal=P('Altitude AAL'),
-               ##_2_min_to_touchdown=KTI('2 Min To Touchdown')):
-        ##return NotImplemented
-
-
-class HeightLost1000To2000FtMax(KeyPointValueNode):
-    def derive(self, alt_aal=P('Altitude AAL')):
-        return NotImplemented
-
-
-class HeightLost50To1000Max(KeyPointValueNode):
-    def derive(self, alt_aal=P('Altitude AAL')):
-        return NotImplemented
-
-
-class LateralGOnGround(KeyPointValueNode):
-    def derive(self, acc_lat=P('Acceleration Lateral'),
-               taxi_out=S('Taxi Out'), taxi_in=S('Taxi In')):
-        return NotImplemented
-
-
-class EngN13000FtToTouchdownMax(KeyPointValueNode):
-    name = 'Eng N1 3000 Ft To Touchdown Max'
-    def derive(self, eng=P('Eng (*) N1 Max'), alt_aal=P('Altitude AAL')):
-        for this_slice in alt_aal.slices_from_to(3000, 0):
-            index, value = max_value(eng.array, this_slice)
-            self.create_kpv(index, value)
-
-
-class EngN1TakeoffMax(KeyPointValueNode):
-    #TODO: TESTS
-    name = 'Eng N1 Takeoff Max'
-    def derive(self, liftoffs=KTI('Liftoff'), eng_n1_max=P('Eng (*) N1 Max')):
-        self.create_kpvs_at_ktis(eng_n1_max, liftoffs)
-
-
-class FlapAtGearSelectedDown(KeyPointValueNode):
-    #TODO: TESTS
-    #Q: Use Flap or Flap Stepped?
-    #NB: flap put as primary parameter as if we use Flap Stepped the step will be aligned!
-    def derive(self, flap=P('Flap'), gear_sel_down=KTI('Gear Selected Down')):
-        self.create_kpvs_at_ktis(flap, gear_sel_down)
-
-
-class HeightAtConfigChange1500FtToTouchdownMin(KeyPointValueNode):
-    def derive(self, flap=P('Flap'), alt_aal=P('Altitude AAL')):
-        return NotImplemented
-        #diff = np.ma.ediff1d(flap.array, to_begin=[0])
-        #for this_slice in alt_aal.slices_from_to(1500, 0):
-            #changes = alt_aal[diff][this_slice]
-            #min(changes)
-            #index, value = max_value(eng.array, this_slice)
-            #self.create_kpv(index, value)
-
-
-
-class HeightAtConfigChange1500FtToTouchdownMin(KeyPointValueNode):
-    def derive(self, flap=P('Flap'), alt_aal=P('Altitude AAL')):
-        return NotImplemented
-
-
-class SuspectedLevelBust(KeyPointValueNode):
-    def derive(self, level_bust=S('Level Bust')):
-        return NotImplemented
-
-
-class LocalizerDeviation1000To150FtMax(KeyPointValueNode):
-    def derive(self, ils_loc=P('ILS Localizer'),
-               alt_aal = P('Altitude AAL')):
-        # For commented version, see GlideslopeDeviation1500To1000FtMax
-        for this_period in alt_aal.slices_from_to(1000, 150):
-            begin = this_period.start
-            end = this_period.stop
-            index = np.ma.argmax(np.ma.abs(ils_loc.array[begin:end]))
-            when = begin + index
-            value = ils_loc.array[when]
-            self.create_kpv(when, value)
-
-
-class LocalizerDeviation1500To1000FtMax(KeyPointValueNode):
-    def derive(self, ils_loc=P('ILS Localizer'),
-               alt_aal = P('Altitude AAL')):
-        # For commented version, see GlideslopeDeviation1500To1000FtMax
-        for this_period in alt_aal.slices_from_to(1500, 1000):
-            begin = this_period.start
-            end = this_period.stop
-            if alt_aal.array[begin] > alt_aal.array[end-1]:
-                index = np.ma.argmax(np.ma.abs(ils_loc.array[begin:end]))
-                when = begin + index
-                value = ils_loc.array[when]
-                self.create_kpv(when, value)
-
-
-class Flare20FtToTouchdown(KeyPointValueNode):
-    def derive(self, alt_rad=P('Altitude Radio'), alt_aal=P('Altitude AAL')):
-        return NotImplemented
-        
-
-
-class LowPowerLessThan500Ft10Sec(KeyPointValueNode):
-    #TODO: TESTS
-    #Q: N1 Minimum or N1 Average
-    def derive(self, eng_n1_min=P('Eng (*) N1 Minimum'), alt=P('Altitude AAL')):
-        eng_clipped = duration(eng_n1_min.array, 10, eng_n1_min.hz)
-        for alt_slice in alt.slices_from_to(500, 0):
-            # clip to 10 secs
-            index, value = min_value(eng_clipped, alt_slice)
-            self.create_kpv(index, value)
-
-
-class LowPowerInFinalApproach10Sec(KeyPointValueNode):
-    #Q: N1 Minimum or N1 Average (as above)
-    def derive(self, eng_avg=P('Eng (*) N1 Average'), fin_apps=S('Final Approach')):
-        return NotImplemented
-    
-    
-class GroundspeedRTOMax(KeyPointValueNode):
-    name = 'Groundspeed RTO Max'
-    def derive(self, groundspeed=P('Groundspeed'),
-               rejected_takeoff=S('Rejected Takeoff')):
-        return NotImplemented
-
-
-class EngN2Cycles(KeyPointValueNode):
-    def derive(self, eng_n2=P('Eng (*) N2 Avg')):
-        return NotImplemented
-
-
-class EngOilPressMax(KeyPointValueNode):
-    #TODO: TESTS
-    name = 'Eng Oil Press Max'
-    def derive(self, eng_oil_press=P('Eng (*) Oil Press Max')):
-        index, value = max_value(eng_oil_press)
-        self.create_kpv(index, value)
-        
-
-class EngOilPressMin(KeyPointValueNode):
-    #TODO: TESTS
-    name = 'Eng Oil Press Min'
-    def derive(self, eng_oil_press=P('Eng (*) Oil Press Min')):
-        index, value = min_value(eng_oil_press)
-        self.create_kpv(index, value)
-
-
-class EngOITMax(KeyPointValueNode):
-    name = 'Eng Oil Temp Max'
-    def derive(self, eng_oil_temp=P('Eng (*) Oil Temp Max')):
-        index, value = max_value(eng_oil_temp)
-        self.create_kpv(index, value)
-
-
-class FuelQtyAtLiftoff(KeyPointValueNode):
-    def derive(self, fuel_qty=P('Fuel Qty'), liftoffs=KTI('Liftoff')):
-        self.create_kpvs_at_ktis(fuel_qty, liftoffs)
-
-
-class FuelQtyAtTouchdown(KeyPointValueNode):
-    def derive(self, fuel_qty=P('Fuel Qty'), touchdowns=KTI('Touchdown')):
-        self.create_kpvs_at_ktis(fuel_qty, touchdowns)
-
-
-class GrossWeightAtLiftoff(KeyPointValueNode):
-    def derive(self, gross_weight=P('Gross Weight'), liftoffs=KTI('Liftoff')):
-        self.create_kpvs_at_ktis(gross_weight, liftoffs)
-
-
-class GrossWeightAtTouchdown(KeyPointValueNode):
-    def derive(self, gross_weight=P('Gross Weight'),
-               touchdowns=KTI('Touchdown')):
-        self.create_kpvs_at_ktis(gross_weight, touchdowns)
-
-
-class PitchCycles(KeyPointValueNode):
-    #TODO: Review which period to reset the pitch cycles by (15 minute period?)
-    def derive(self, pitch=P('Pitch')):
-        return NotImplemented
-
-
-class Pitch35To400FtMax(KeyPointValueNode):
-    def derive(self, pitch=P('Pitch'), alt_aal=P('Altitude AAL')):
-        for this_slice in alt_aal.slices_from_to(35, 400):
-            index, value = max_value(pitch.array, this_slice)
-            self.create_kpv(index, value)
-            ##index = np.ma.argmax(pitch.array[this_slice.start:this_slice.stop])
-            ##when = this_slice.start + index
-            ##value = pitch.array[when]
-            ##self.create_kpv(when, value)
-
-
-class Pitch1000To100FtMax(KeyPointValueNode):
-    #TODO: TESTS
-    def derive(self, pitch=P('Pitch'), alt_aal=P('Altitude AAL')):
-        for this_slice in alt_aal.slices_from_to(1000, 100):
-            index, value = max_value(pitch.array, this_slice)
-            self.create_kpv(index, value)
-
-
-class PitchAtLiftoff(KeyPointValueNode):
-    def derive(self, pitch=P('Pitch'), liftoffs=KTI('Liftoff')):
-        self.create_kpvs_at_ktis(pitch, liftoffs)
-
-
-class Pitch5FtToGroundMax(KeyPointValueNode):
-    #TODO: TESTS
-    def derive(self, pitch=P('Pitch'), alt_aal=P('Altitude AAL')):
-        for this_slice in alt_aal.slices_from_to(5, 0):
-            index, value = max_value(pitch.array, this_slice)
-            self.create_kpv(index, value)
-
-
-class Pitch35To400FtMin(KeyPointValueNode):
-    #TODO: TESTS
-    def derive(self, pitch=P('Pitch'), alt_aal=P('Altitude AAL')):
-        for this_slice in alt_aal.slices_from_to(35, 400):
-            index, value = min_value(pitch.array, this_slice)
-            self.create_kpv(index, value)
-
-
-class Pitch1000To100FtMin(KeyPointValueNode):
-    #TODO: TESTS
-    def derive(self, pitch=P('Pitch'), alt_aal=P('Altitude AAL')):
-        for this_slice in alt_aal.slices_from_to(1000, 100):
-            index, value = min_value(pitch.array, this_slice)
-            self.create_kpv(index, value)
-
-
-class Pitch20FtToTouchdownMin(KeyPointValueNode):
-    #TODO: TESTS
-    def derive(self, pitch=P('Pitch'), alt_aal=P('Altitude AAL')):
-        for this_slice in alt_aal.slices_from_to(20, 0):
-            index, value = min_value(pitch.array, this_slice)
-            self.create_kpv(index, value)
-
-
-
-class PitchRateDuringTakeoffMax(KeyPointValueNode):
-    #TODO: TESTS
-    def derive(self, pitch_rate=P('Pitch Rate'), takeoffs=S('Takeoff')):
-        for takeoff in takeoffs:
-            index, value = max_value(pitch_rate.array, takeoff.slice)
-            self.create_kpv(index, value)
-
-
-class PitchRate35To1500FtMax(KeyPointValueNode):
-    #TODO: TESTS
-    def derive(self, pitch_rate=P('Pitch Rate'), alt_aal=P('Altitude AAL')):
-        for this_slice in alt_aal.slices_from_to(35, 1500):
-            index, value = max_value(pitch_rate.array, this_slice)
-            self.create_kpv(index, value)
-
-
-class PitchRateFrom2DegreesOfPitchTo35FtMin(KeyPointValueNode):
-    #TODO: TESTS
-    def derive(self, pitch_rate=P('Pitch Rate'), pitch=P('Pitch'), 
-               alt_aal=P('Altitude AAL')):
-        for this_slice in alt_aal.slices_from_to(0, 35):
-            pitch_2_deg = index_at_value(pitch, 2, this_slice)
-            pitch_2_slice = subslice(this_slice, slice(pitch_2_deg,None,1))
-            index, value = min_value(pitch_rate.array, pitch_2_slice)
-            self.create_kpv(index, value)
-    
-
-
-class PowerOnWithSpeedbrakesDeployedDuration(KeyPointValueNode):
-    def derive(self, eng_n1_average=P('Eng (*) N1 Avg'),
-               speedbrake=P('Speedbrake')):
-        return NotImplemented
-
-
-class PullUpWarning(KeyPointValueNode):
-    def derive(self, gpws_pull_up=P('GPWS Pull Up')):
-        return NotImplemented
-
-
-class RollCycles1000FtToTouchdownMax(KeyPointValueNode):
-    def derive(self, roll=P('Roll'), alt_aal=P('Altitude AAL')):
-        return NotImplemented
-
-
-class RollBetween100And500FtMax(KeyPointValueNode):
-    #TODO: TESTS
-    def derive(self, roll=P('Roll'), alt_aal=P('Altitude AAL')):
-        for this_slice in alt_aal.slices_between(100, 500):
-            index, value = max_abs_value(roll.array, this_slice)
-            self.create_kpv(index, value)
-
-
-class RollBetween500And1500FtMax(KeyPointValueNode):
-    #TODO: TESTS
-    def derive(self, roll=P('Roll'), alt_aal=P('Altitude AAL')):
-        for this_slice in alt_aal.slices_between(500, 1500):
-            index, value = max_abs_value(roll.array, this_slice)
-            self.create_kpv(index, value)
-
-
-class RollAbove1500FtMax(KeyPointValueNode):
-    #TODO: TESTS
-    def derive(self, roll=P('Roll'), alt_aal=P('Altitude AAL')):
-        for this_slice in alt_aal.slices_above(1500):
-            index, value = max_abs_value(roll.array, this_slice)
-            self.create_kpv(index, value)
-
-
-class RollBelow20FtMax(KeyPointValueNode):
-    def derive(self, roll=P('Roll'), alt_aal=P('Altitude AAL')):
-        for below_20ft_slice in alt_aal.slices_below(20):
-            index, value = max_value(roll.array, _slice=below_20ft_slice)
-            self.create_kpv(index, value)
-
-
-class RudderReversalAbove50Ft(KeyPointValueNode):
-<<<<<<< HEAD
-    def derive(self, rudder_reversal=P('Rudder Reversal'),
-               alt_aal=P('Altitude AAL')):
-        # Q: Should this be Max or Min?
-=======
-    def derive(self, rudder_reversal=S('Rudder Reversal'),
-               alt_aal=P('Altitude AAL For Flight Phases')):
-        # Q: Should this be Max/Min?
->>>>>>> 22857735
-        return NotImplemented
-
-
-class AirspeedWithGearSelectedDownMax(KeyPointValueNode):
-    def derive(self, airspeed=P('Airspeed'),
-               gear_sel_down=P('Gear Selected Down')):
-        '''
-        Expects 'Gear Selected Down' to be a discrete parameter.
-        '''
-        # Mask values where gear_sel_down != 1.
-        airspeed.array[gear_sel_down.array != 1] = np.ma.masked
-        value, index = max_value(airspeed.array)
-        self.create_kpv(index, value)
-
-
-class AirspeedAtGearSelectedDown(KeyPointValueNode):
-    # Q: Does this mean a KPV will be created on switching the discrete from 0
-    # to 1?
-    def derive(self, airspeed=P('Airspeed'),
-               gear_sel_down=P('Gear Selected Down')):
-        return NotImplemented
-
-
-class AirspeedAtGearSelectedUp(KeyPointValueNode):
-    # Q: Does this mean a KPV will be created on switching the discrete from 0
-    # to 1?
-    def derive(self, airspeed=P('Airspeed'), gear_sel_up=P('Gear Selected Up')):
-        return NotImplemented
-
-
-class TaxiSpeedTurningMax(KeyPointValueNode):
-    def derive(self, groundspeed=P('Groundspeed'), on_ground=S('On Ground'), turning=S('Turning')):
-        return NotImplemented
-
-
-class AirspeedVref500FtToTouchdownMax(KeyPointValueNode):
-<<<<<<< HEAD
-    #TODO: TESTS
-    def derive(self, airspeed=P('Airspeed Minus Vref'), alt_aal=P('Altitude AAL')):
-        for this_slice in alt_aal.slices_from_to(500, 0):
-            index, value = max_value(airspeed.array, this_slice)
-            self.create_kpv(index, value)
-=======
-    def derive(self, airspeed=P('Airspeed')):
-        return NotImplemented
-
-
-"""
-Implemented above
-class Airspeed1000To500FtMax(KeyPointValueNode):
-    def derive(self, airspeed=P('Airspeed')):
-        return NotImplemented
-"""
-
-class AirspeedWithFlapMax(KeyPointValueNode):
-    NAME_FORMAT = 'Airspeed With Flap %(flap_setting)d Max'
-    FLAP_SETTINGS = [1, 2, 5, 10, 15, 25, 30, 40]
-    NAME_VALUES = {'flap_setting': FLAP_SETTINGS}
-    
-    def derive(self, airspeed=P('Airspeed'), flap=P('Flap')):
-        for flap_setting in self.FLAP_SETTINGS:
-            airspeed_array = np.ma.copy(airspeed.array)
-            # Mask values where 'Flap' != flap_setting.
-            airspeed_array[flap.array != flap_setting] = np.ma.masked
-            value, index = max_value(airspeed_array)
-            self.create_kpv(index, value, flap_setting=flap_setting)
-
-
-class AirspeedWithFlapXMax(KeyPointValueNode):
-    '''
-    Flap X assumed to mean Flap enabled (non-zero).
-    '''
-    def derive(self, airspeed_with_flap_max=KPV('Airspeed With Flap Max')):
-        max_flap = airspeed_with_flap_max.get_max()
-        self.create_kpv(max_flap.index, max_flap.value)
->>>>>>> 22857735
-
-
-class AirspeedVrefAtTouchdown(KeyPointValueNode):
+
+
+class AirspeedMinusVrefAtTouchdown(KeyPointValueNode):
     #TODO: TESTS
     def derive(self, airspeed=P('Airspeed Minus Vref'), tdwns=KTI('Touchdown')):
         self.create_kpvs_at_ktis(airspeed, tdwns)
@@ -1269,10 +1115,6 @@
         return NotImplemented
 
 
-class TaxiSpeedTurning(KeyPointValueNode):
-    def derive(self, groundspeed=P('Groundspeed'), rot=P('Rate Of Turn')):
-        return NotImplemented
-
-
-
-
+
+
+
